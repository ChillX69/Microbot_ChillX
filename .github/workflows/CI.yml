name: CI

on: [ push, pull_request ]

jobs:
  build:
    runs-on: ubuntu-20.04

    permissions:
      contents: read

    steps:
      - name: Checkout
        uses: actions/checkout@v4
        with:
          persist-credentials: false

<<<<<<< HEAD
=======
      - name: Cache
        uses: actions/cache@v4
        with:
          path: |
            ~/.m2/repository
            ~/.cache/runelite
          key: ${{ runner.os }}-cache-${{ hashFiles('**/pom.xml', '**/build.sh', '**/pmd-ruleset.xml') }}
          restore-keys: |
            ${{ runner.os }}-cache-

>>>>>>> d1d9b653
      - name: Set up JDK 11
        uses: actions/setup-java@v4
        with:
          distribution: temurin
          java-version: 11

      - name: Build
        run: ./ci/build.sh<|MERGE_RESOLUTION|>--- conflicted
+++ resolved
@@ -15,8 +15,6 @@
         with:
           persist-credentials: false
 
-<<<<<<< HEAD
-=======
       - name: Cache
         uses: actions/cache@v4
         with:
@@ -27,7 +25,6 @@
           restore-keys: |
             ${{ runner.os }}-cache-
 
->>>>>>> d1d9b653
       - name: Set up JDK 11
         uses: actions/setup-java@v4
         with:
