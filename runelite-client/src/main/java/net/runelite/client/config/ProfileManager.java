/*
 * Copyright (c) 2023, Adam <Adam@sigterm.info>
 * All rights reserved.
 *
 * Redistribution and use in source and binary forms, with or without
 * modification, are permitted provided that the following conditions are met:
 *
 * 1. Redistributions of source code must retain the above copyright notice, this
 *    list of conditions and the following disclaimer.
 * 2. Redistributions in binary form must reproduce the above copyright notice,
 *    this list of conditions and the following disclaimer in the documentation
 *    and/or other materials provided with the distribution.
 *
 * THIS SOFTWARE IS PROVIDED BY THE COPYRIGHT HOLDERS AND CONTRIBUTORS "AS IS" AND
 * ANY EXPRESS OR IMPLIED WARRANTIES, INCLUDING, BUT NOT LIMITED TO, THE IMPLIED
 * WARRANTIES OF MERCHANTABILITY AND FITNESS FOR A PARTICULAR PURPOSE ARE
 * DISCLAIMED. IN NO EVENT SHALL THE COPYRIGHT OWNER OR CONTRIBUTORS BE LIABLE FOR
 * ANY DIRECT, INDIRECT, INCIDENTAL, SPECIAL, EXEMPLARY, OR CONSEQUENTIAL DAMAGES
 * (INCLUDING, BUT NOT LIMITED TO, PROCUREMENT OF SUBSTITUTE GOODS OR SERVICES;
 * LOSS OF USE, DATA, OR PROFITS; OR BUSINESS INTERRUPTION) HOWEVER CAUSED AND
 * ON ANY THEORY OF LIABILITY, WHETHER IN CONTRACT, STRICT LIABILITY, OR TORT
 * (INCLUDING NEGLIGENCE OR OTHERWISE) ARISING IN ANY WAY OUT OF THE USE OF THIS
 * SOFTWARE, EVEN IF ADVISED OF THE POSSIBILITY OF SUCH DAMAGE.
 */
package net.runelite.client.config;

import com.google.gson.Gson;
import com.google.gson.JsonSyntaxException;

import java.io.File;
import java.io.FileInputStream;
import java.io.FileNotFoundException;
import java.io.FileOutputStream;
import java.io.IOException;
import java.io.InputStreamReader;
import java.io.OutputStreamWriter;
import java.nio.channels.FileChannel;
import java.nio.charset.StandardCharsets;
import java.nio.file.AtomicMoveNotSupportedException;
import java.nio.file.Files;
import java.nio.file.StandardCopyOption;
import java.util.ArrayList;
import java.util.Collections;
import java.util.List;
import javax.inject.Inject;
import javax.inject.Singleton;

import lombok.RequiredArgsConstructor;
import lombok.SneakyThrows;
import lombok.extern.slf4j.Slf4j;
import net.runelite.client.RuneLite;
import net.runelite.client.plugins.microbot.util.security.Encryption;

@Singleton
@RequiredArgsConstructor(onConstructor = @__(@Inject))
@Slf4j
public class ProfileManager {
    private static final File PROFILES_DIR = new File(RuneLite.RUNELITE_DIR, "profiles2");
    private static final File PROFILES = new File(PROFILES_DIR, "profiles.json");

    private final Gson gson;

    static {
        PROFILES_DIR.mkdirs();
    }

    public class Lock implements AutoCloseable {
        private final File lockFile;
        private final FileOutputStream lockOut;
        private final FileChannel lockChannel;
        private final List<ConfigProfile> profiles;
        private boolean modified = false;

        @SneakyThrows
        public Lock() {
            lockFile = new File(PROFILES_DIR, "profiles.lck");
            lockOut = new FileOutputStream(lockFile);
            lockChannel = lockOut.getChannel();
            lockChannel.lock();
            profiles = new ArrayList<>(load());
        }

        private List<ConfigProfile> load() {
            if (getProfiles() != null) return getProfiles(); //if we already have profiles loaded, return the profiles

            try (FileInputStream in = new FileInputStream(PROFILES)) {
                return gson.fromJson(new InputStreamReader(in, StandardCharsets.UTF_8), Profiles.class)
                        .getProfiles();
            } catch (FileNotFoundException ex) {
                return Collections.emptyList();
            } catch (IOException | JsonSyntaxException e) {
                log.error("unable to read profiles", e);
                return Collections.emptyList();
            }
        }

        @Override
        @SneakyThrows
        public void close() {
            if (modified) {
                log.debug("saving {} profiles", profiles.size());

				File tempFile = File.createTempFile("runelite_profiles", null, PROFILES_DIR);
				try (FileOutputStream out = new FileOutputStream(tempFile);
					FileChannel channel = lockOut.getChannel();
					OutputStreamWriter writer = new OutputStreamWriter(out, StandardCharsets.UTF_8))
				{
					Profiles profilesData = new Profiles();
					profilesData.setProfiles(profiles);
					gson.toJson(profilesData, writer);
					writer.flush();
					channel.force(true);
				}

                try {
                    Files.move(tempFile.toPath(), PROFILES.toPath(), StandardCopyOption.REPLACE_EXISTING, StandardCopyOption.ATOMIC_MOVE);
                } catch (AtomicMoveNotSupportedException ex) {
                    log.debug("atomic move not supported", ex);
                    Files.move(tempFile.toPath(), PROFILES.toPath(), StandardCopyOption.REPLACE_EXISTING);
                }
            }

            lockOut.close();
            lockFile.delete();
        }

        public List<ConfigProfile> getProfiles() {
            return profiles;
        }

		public ConfigProfile createProfile(String name, long id)
		{
			if (findProfile(id) != null)
			{
				throw new IllegalArgumentException("profile " + id + " already exists");
			}

			ConfigProfile profile = new ConfigProfile(id);
			profile.setName(name);
			profile.setSync(false);
			profile.setRev(-1);
			profiles.add(profile);
			modified = true;
			log.debug("Created profile {}", profile);
			return profile;
		}

<<<<<<< HEAD
        public ConfigProfile createProfile(String name) {
            return createProfile(name, System.nanoTime());
        }

        public ConfigProfile findProfile(String name) {
            for (ConfigProfile configProfile : profiles) {
                if (configProfile.getName().equals(name)) {
                    return configProfile;
                }
            }
            return null;
        }

        public ConfigProfile findProfile(long id) {
            for (ConfigProfile configProfile : profiles) {
                if (configProfile.getId() == id) {
                    return configProfile;
                }
            }
            return null;
        }

        public void removeProfile(long id) {
            // keep the properties around on disk as a backup. If this profile is active on another client
            // the profile will be recreated there later with the same id.
            modified |= profiles.removeIf(p -> p.getId() == id);
        }

        public void renameProfile(ConfigProfile profile, String name) {
            File oldFile = profileConfigFile(profile);
            profile.setName(name);
            modified = true;
            File newFile = profileConfigFile(profile);

            if (!oldFile.exists()) {
                // no config file is valid if the profile hasn't been used yet.
                return;
            }

            try {
                Files.move(
                        oldFile.toPath(),
                        newFile.toPath(),
                        StandardCopyOption.REPLACE_EXISTING
                );
            } catch (IOException e) {
                log.error("error renaming profile", e);
            }
        }

        public void dirty() {
            modified = true;
        }
    }

    public Lock lock() {
        return new Lock();
    }

    public static File profileConfigFile(ConfigProfile profile) {
        return new File(PROFILES_DIR, profile.getName() + "-" + profile.getId() + ".properties");
    }
=======
		public ConfigProfile createProfile(String name)
		{
			return createProfile(name, System.nanoTime());
		}

		public ConfigProfile findProfile(String name)
		{
			for (ConfigProfile configProfile : profiles)
			{
				if (configProfile.getName().equals(name))
				{
					return configProfile;
				}
			}
			return null;
		}

		public ConfigProfile findProfile(long id)
		{
			for (ConfigProfile configProfile : profiles)
			{
				if (configProfile.getId() == id)
				{
					return configProfile;
				}
			}
			return null;
		}

		public void removeProfile(long id)
		{
			// keep the properties around on disk as a backup. If this profile is active on another client
			// the profile will be recreated there later with the same id.
			modified |= profiles.removeIf(p -> p.getId() == id);
		}

		public void renameProfile(ConfigProfile profile, String name)
		{
			File oldFile = profileConfigFile(profile);
			profile.setName(name);
			modified = true;
			File newFile = profileConfigFile(profile);

			if (!oldFile.exists())
			{
				// no config file is valid if the profile hasn't been used yet.
				log.info("Old profile file {} does not exist", oldFile.getName());
				return;
			}

			try
			{
				Files.move(
					oldFile.toPath(),
					newFile.toPath(),
					StandardCopyOption.REPLACE_EXISTING
				);
				log.info("Renamed profile file {} to {}", oldFile.getName(), newFile.getName());
			}
			catch (IOException e)
			{
				log.error("error renaming profile", e);
			}
		}

		public void dirty()
		{
			modified = true;
		}
	}

	public Lock lock()
	{
		return new Lock();
	}

	public static File profileConfigFile(ConfigProfile profile)
	{
		return new File(PROFILES_DIR, profile.getName() + "-" + profile.getId() + ".properties");
	}
>>>>>>> 4700013f
}<|MERGE_RESOLUTION|>--- conflicted
+++ resolved
@@ -145,7 +145,6 @@
 			return profile;
 		}
 
-<<<<<<< HEAD
         public ConfigProfile createProfile(String name) {
             return createProfile(name, System.nanoTime());
         }
@@ -179,78 +178,6 @@
             profile.setName(name);
             modified = true;
             File newFile = profileConfigFile(profile);
-
-            if (!oldFile.exists()) {
-                // no config file is valid if the profile hasn't been used yet.
-                return;
-            }
-
-            try {
-                Files.move(
-                        oldFile.toPath(),
-                        newFile.toPath(),
-                        StandardCopyOption.REPLACE_EXISTING
-                );
-            } catch (IOException e) {
-                log.error("error renaming profile", e);
-            }
-        }
-
-        public void dirty() {
-            modified = true;
-        }
-    }
-
-    public Lock lock() {
-        return new Lock();
-    }
-
-    public static File profileConfigFile(ConfigProfile profile) {
-        return new File(PROFILES_DIR, profile.getName() + "-" + profile.getId() + ".properties");
-    }
-=======
-		public ConfigProfile createProfile(String name)
-		{
-			return createProfile(name, System.nanoTime());
-		}
-
-		public ConfigProfile findProfile(String name)
-		{
-			for (ConfigProfile configProfile : profiles)
-			{
-				if (configProfile.getName().equals(name))
-				{
-					return configProfile;
-				}
-			}
-			return null;
-		}
-
-		public ConfigProfile findProfile(long id)
-		{
-			for (ConfigProfile configProfile : profiles)
-			{
-				if (configProfile.getId() == id)
-				{
-					return configProfile;
-				}
-			}
-			return null;
-		}
-
-		public void removeProfile(long id)
-		{
-			// keep the properties around on disk as a backup. If this profile is active on another client
-			// the profile will be recreated there later with the same id.
-			modified |= profiles.removeIf(p -> p.getId() == id);
-		}
-
-		public void renameProfile(ConfigProfile profile, String name)
-		{
-			File oldFile = profileConfigFile(profile);
-			profile.setName(name);
-			modified = true;
-			File newFile = profileConfigFile(profile);
 
 			if (!oldFile.exists())
 			{
@@ -274,20 +201,16 @@
 			}
 		}
 
-		public void dirty()
-		{
-			modified = true;
-		}
-	}
-
-	public Lock lock()
-	{
-		return new Lock();
-	}
-
-	public static File profileConfigFile(ConfigProfile profile)
-	{
-		return new File(PROFILES_DIR, profile.getName() + "-" + profile.getId() + ".properties");
-	}
->>>>>>> 4700013f
+        public void dirty() {
+            modified = true;
+        }
+    }
+
+    public Lock lock() {
+        return new Lock();
+    }
+
+    public static File profileConfigFile(ConfigProfile profile) {
+        return new File(PROFILES_DIR, profile.getName() + "-" + profile.getId() + ".properties");
+    }
 }