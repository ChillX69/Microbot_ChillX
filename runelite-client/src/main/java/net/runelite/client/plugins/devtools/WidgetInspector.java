--- conflicted
+++ resolved
@@ -29,8 +29,9 @@
 import com.google.inject.Inject;
 import com.google.inject.Provider;
 import com.google.inject.Singleton;
-
-import java.awt.*;
+import java.awt.BorderLayout;
+import java.awt.Color;
+import java.awt.Dimension;
 import java.lang.reflect.Field;
 import java.util.Comparator;
 import java.util.Enumeration;
@@ -39,7 +40,14 @@
 import java.util.Optional;
 import java.util.Stack;
 import java.util.stream.Stream;
-import javax.swing.*;
+import javax.swing.JButton;
+import javax.swing.JCheckBox;
+import javax.swing.JPanel;
+import javax.swing.JScrollPane;
+import javax.swing.JSplitPane;
+import javax.swing.JTable;
+import javax.swing.JTree;
+import javax.swing.SwingUtilities;
 import javax.swing.tree.DefaultMutableTreeNode;
 import javax.swing.tree.DefaultTreeModel;
 import javax.swing.tree.TreePath;
@@ -124,12 +132,13 @@
 
 		eventBus.register(this);
 
-		setTitle("Widget Inspector");
+		setTitle("RuneLite Widget Inspector");
+
 		setLayout(new BorderLayout());
 
 		JPanel searchPanel = new JPanel();
 		searchPanel.setLayout(new BorderLayout());
-		
+
 		JPanel searchInputPanel = new JPanel(new BorderLayout());
 		JTextField searchBar = new JTextField();
 		searchBar.setToolTipText("Search widgets by text content");
@@ -175,25 +184,28 @@
 		add(searchPanel, BorderLayout.NORTH);
 
 		widgetTree = new JTree(new DefaultMutableTreeNode());
-			widgetTree.setRootVisible(false);
-			widgetTree.setShowsRootHandles(true);
-			widgetTree.getSelectionModel().addTreeSelectionListener(e ->
-			{
-				Object selected = widgetTree.getLastSelectedPathComponent();
-				if (selected instanceof WidgetTreeNode)
-				{
-					WidgetTreeNode node = (WidgetTreeNode) selected;
-					Widget widget = node.getWidget();
-					setSelectedWidget(widget, false);
-				}
-			});
+		widgetTree.setRootVisible(false);
+		widgetTree.setShowsRootHandles(true);
+		widgetTree.getSelectionModel().addTreeSelectionListener(e ->
+		{
+			Object selected = widgetTree.getLastSelectedPathComponent();
+			if (selected instanceof WidgetTreeNode)
+			{
+				WidgetTreeNode node = (WidgetTreeNode) selected;
+				Widget widget = node.getWidget();
+				setSelectedWidget(widget, false);
+			}
+		});
 
 		final JScrollPane treeScrollPane = new JScrollPane(widgetTree);
 		treeScrollPane.setPreferredSize(new Dimension(400, 800));
 
+
 		final JTable widgetInfo = new JTable(infoTableModel);
+
 		final JScrollPane infoScrollPane = new JScrollPane(widgetInfo);
 		infoScrollPane.setPreferredSize(new Dimension(600, 800));
+
 
 		final JPanel bottomPanel = new JPanel();
 		add(bottomPanel, BorderLayout.SOUTH);
@@ -219,6 +231,7 @@
 			{
 				return;
 			}
+
 			selectedWidget.revalidate();
 		}));
 		bottomPanel.add(revalidateWidget);
@@ -453,7 +466,7 @@
 					.reversed())
 				.findFirst();
 
-			if (!parentWidget.isPresent())
+			if (parentWidget.isEmpty())
 			{
 				return;
 			}
@@ -464,14 +477,10 @@
 		}
 
 		picker = parent.createChild(-1, WidgetType.GRAPHIC);
-<<<<<<< HEAD
-		picker.setSpriteId(SpriteID.MOBILE_FINGER_ON_INTERFACE);
-=======
 
 		log.info("Picker is {}.{} [{}]", WidgetUtil.componentToInterface(picker.getId()), WidgetUtil.componentToId(picker.getId()), picker.getIndex());
 
 		picker.setSpriteId(SpriteID.OptionsIcons.MOBILE_FINGER_ON_INTERFACE);
->>>>>>> 7064b3a9
 		picker.setOriginalWidth(15);
 		picker.setOriginalHeight(17);
 		picker.setOriginalX(x);
@@ -623,7 +632,7 @@
 					}
 					refreshWidgets();
 					final Stack<Widget> finalPath = path;
-					SwingUtilities.invokeLater(() -> 
+					SwingUtilities.invokeLater(() ->
 					{
 						setSelectedWidget(widget, true);
 						expandTreeToWidget(finalPath);
