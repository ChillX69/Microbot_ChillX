package net.runelite.client.plugins.griffinplugins.griffintrainer.helpers

import net.runelite.api.widgets.Widget
import net.runelite.client.plugins.griffinplugins.griffintrainer.models.DynamicItemSet
import net.runelite.client.plugins.griffinplugins.griffintrainer.models.inventory.InventoryRequirements
<<<<<<< HEAD
import net.runelite.client.plugins.microbot.util.Global
=======
import net.runelite.client.plugins.griffinplugins.griffintrainer.TrainerInterruptor
>>>>>>> 5951f178
import net.runelite.client.plugins.microbot.util.bank.Rs2Bank
import net.runelite.client.plugins.microbot.util.inventory.Inventory

class BankHelper {
    companion object {
        fun fetchInventoryRequirements(inventoryRequirements: InventoryRequirements): List<Int> {
            val foundItemIds = mutableListOf<Int>()
            inventoryRequirements.getItemSets().forEach { dynamicItemSet: DynamicItemSet ->
                if (TrainerInterruptor.isInterrupted) {
                    return foundItemIds
                }


                for (itemAndQuantityPair: Pair<Int, Int> in dynamicItemSet.getItems()) {
                    if (TrainerInterruptor.isInterrupted) {
                        return foundItemIds
                    }

                    if (itemAndQuantityPair.second == 0) {
                        continue
                    }

                    if (!Rs2Bank.hasBankItem(itemAndQuantityPair.first)) {
                        continue
                    }

                    val countBefore = Inventory.getInventoryItems().count { widget: Widget -> widget.itemId == itemAndQuantityPair.first }
                    if (itemAndQuantityPair.second == 1) {
<<<<<<< HEAD
                        Rs2Bank.withdrawItem(false, itemAndQuantityPair.first)

                    } else {
                         Rs2Bank.withdrawItemX(false, itemAndQuantityPair.first, itemAndQuantityPair.second)
=======
                        TrainerInterruptor.sleepUntil { Rs2Bank.withdrawItem(false, itemAndQuantityPair.first) }

                    } else {
                        TrainerInterruptor.sleepUntil { Rs2Bank.withdrawItemX(false, itemAndQuantityPair.first, itemAndQuantityPair.second) }
>>>>>>> 5951f178
                    }

                    var success = true

                    if (!success) {
                        throw Exception("Failed to withdraw item ${itemAndQuantityPair.first}.")
                    }

                    success = TrainerInterruptor.sleepUntilTrue({
                        val meetsCountItems = Inventory.getInventoryItems().count { widget: Widget -> widget.itemId == itemAndQuantityPair.first } == countBefore + itemAndQuantityPair.second
                        val meetsCountQuantity = Inventory.getInventoryItems().firstOrNull { widget: Widget -> widget.itemId == itemAndQuantityPair.first }?.itemQuantity == itemAndQuantityPair.second
                        return@sleepUntilTrue meetsCountItems || meetsCountQuantity
                    }, 100, 2000)

                    if (!success) {
                        throw Exception("Failed to withdraw all required items ${itemAndQuantityPair.first}.")
                    } else {
                        foundItemIds.add(itemAndQuantityPair.first)
                        TrainerInterruptor.sleep(400, 800)
                    }

                    break
                }
            }

            return foundItemIds
        }
    }
}<|MERGE_RESOLUTION|>--- conflicted
+++ resolved
@@ -3,11 +3,8 @@
 import net.runelite.api.widgets.Widget
 import net.runelite.client.plugins.griffinplugins.griffintrainer.models.DynamicItemSet
 import net.runelite.client.plugins.griffinplugins.griffintrainer.models.inventory.InventoryRequirements
-<<<<<<< HEAD
+import net.runelite.client.plugins.griffinplugins.griffintrainer.TrainerInterruptor
 import net.runelite.client.plugins.microbot.util.Global
-=======
-import net.runelite.client.plugins.griffinplugins.griffintrainer.TrainerInterruptor
->>>>>>> 5951f178
 import net.runelite.client.plugins.microbot.util.bank.Rs2Bank
 import net.runelite.client.plugins.microbot.util.inventory.Inventory
 
@@ -36,17 +33,10 @@
 
                     val countBefore = Inventory.getInventoryItems().count { widget: Widget -> widget.itemId == itemAndQuantityPair.first }
                     if (itemAndQuantityPair.second == 1) {
-<<<<<<< HEAD
-                        Rs2Bank.withdrawItem(false, itemAndQuantityPair.first)
-
-                    } else {
-                         Rs2Bank.withdrawItemX(false, itemAndQuantityPair.first, itemAndQuantityPair.second)
-=======
                         TrainerInterruptor.sleepUntil { Rs2Bank.withdrawItem(false, itemAndQuantityPair.first) }
 
                     } else {
                         TrainerInterruptor.sleepUntil { Rs2Bank.withdrawItemX(false, itemAndQuantityPair.first, itemAndQuantityPair.second) }
->>>>>>> 5951f178
                     }
 
                     var success = true
