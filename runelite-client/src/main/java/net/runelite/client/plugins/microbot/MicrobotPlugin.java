package net.runelite.client.plugins.microbot;

import lombok.extern.slf4j.Slf4j;
import net.runelite.api.*;
import net.runelite.api.events.*;
import net.runelite.api.widgets.Widget;
import net.runelite.api.widgets.WidgetInfo;
import net.runelite.client.Notifier;
import net.runelite.client.callback.ClientThread;
import net.runelite.client.config.ProfileManager;
import net.runelite.client.eventbus.Subscribe;
import net.runelite.client.game.ItemManager;
import net.runelite.client.game.NPCManager;
import net.runelite.client.game.SpriteManager;
import net.runelite.client.game.WorldService;
import net.runelite.client.plugins.Plugin;
import net.runelite.client.plugins.PluginDescriptor;
import net.runelite.client.plugins.envisionplugins.breakhandler.BreakHandlerScript;
import net.runelite.client.plugins.microbot.cooking.CookingScript;
import net.runelite.client.plugins.microbot.mining.MiningScript;
import net.runelite.client.plugins.microbot.quest.QuestScript;
import net.runelite.client.plugins.microbot.staticwalker.pathfinder.WorldDataDownloader;
import net.runelite.client.plugins.microbot.thieving.ThievingScript;
import net.runelite.client.plugins.microbot.thieving.summergarden.SummerGardenScript;
import net.runelite.client.plugins.microbot.util.bank.Rs2Bank;
import net.runelite.client.plugins.microbot.util.equipment.Rs2Equipment;
import net.runelite.client.plugins.microbot.util.event.EventHandler;
import net.runelite.client.plugins.microbot.util.event.EventSelector;
import net.runelite.client.plugins.microbot.util.gameobject.Rs2GameObject;
import net.runelite.client.plugins.microbot.util.grounditem.Rs2GroundItem;
import net.runelite.client.plugins.microbot.util.inventory.Inventory;
import net.runelite.client.plugins.microbot.util.magic.Rs2Magic;
import net.runelite.client.plugins.microbot.util.menu.Rs2Menu;
import net.runelite.client.plugins.microbot.util.mouse.VirtualMouse;
import net.runelite.client.plugins.microbot.util.npc.Rs2Npc;
import net.runelite.client.plugins.microbot.util.npc.Rs2NpcManager;
import net.runelite.client.plugins.microbot.util.player.Rs2Player;
import net.runelite.client.plugins.microbot.util.prayer.Rs2Prayer;
import net.runelite.client.plugins.microbot.util.walker.Walker;
import net.runelite.client.plugins.microbot.util.widget.Rs2Widget;
import net.runelite.client.ui.ClientToolbar;
import net.runelite.client.ui.overlay.OverlayManager;
import net.runelite.client.ui.overlay.worldmap.WorldMapOverlay;

import javax.inject.Inject;
import javax.inject.Named;
import java.awt.*;
import java.lang.reflect.InvocationTargetException;
import java.util.ArrayList;
import java.util.Arrays;
import java.util.List;
import java.util.function.Consumer;

@PluginDescriptor(
        name = PluginDescriptor.Default + "Microbot",
        description = "Microbot",
        tags = {"main", "microbot", "parent"},
        alwaysOn = true,
        hidden = true
)
@Slf4j
public class MicrobotPlugin extends Plugin {
    @Inject
    private Client client;
    @Inject
    private ClientThread clientThread;
    @Inject
    private ClientToolbar clientToolbar;
    @Inject
    Notifier notifier;
    @Inject
    WorldService worldService;
    @Inject
    ProfileManager profileManager;
    @Inject
    ItemManager itemManager;
    @Inject
    NPCManager npcManager;
    @Inject
    private MicrobotOverlay microbotOverlay;
    @Inject
    private OverlayManager overlayManager;
    @Inject
    private SpriteManager spriteManager;
    @Inject
    private WorldMapOverlay worldMapOverlay;

    @Inject
    @Named("disableWalkerUpdate")
    private boolean disableWalkerUpdate;

    @Inject
    private Rs2NpcManager rs2NpcManager;

    public ThievingScript thievingScript;
    public CookingScript cookingScript;
    public MiningScript miningScript;
    public SummerGardenScript summerGardenScript;
    private EventSelector eventSelector;

    QuestScript questScript;
    @Override
    protected void startUp() throws AWTException {
        Microbot.pauseAllScripts = false;
        Microbot.setClient(client);
        Microbot.setClientThread(clientThread);
        Microbot.setNotifier(notifier);
        Microbot.setWorldService(worldService);
        Microbot.setProfileManager(profileManager);
        Microbot.setItemManager(itemManager);
        Microbot.setNpcManager(npcManager);
        Microbot.setWalker(new Walker());
        Microbot.setMouse(new VirtualMouse());
        Microbot.setEventHandler(new EventHandler());
        Microbot.setSpriteManager(spriteManager);
        Microbot.setDisableWalkerUpdate(disableWalkerUpdate);

        if (overlayManager != null) {
            overlayManager.add(microbotOverlay);
        }

        eventSelector = new EventSelector(clientToolbar);
        eventSelector.startUp();

        WorldDataDownloader worldDataDownloader = new WorldDataDownloader();
        worldDataDownloader.run();

<<<<<<< HEAD
        Rs2NpcManager.loadJson();
=======
        BreakHandlerScript.initBreakHandler("Microbot", false);
>>>>>>> cc701fdd
    }

    protected void shutDown() {
        BreakHandlerScript.disableParentPlugin();
        eventSelector.shutDown();
        overlayManager.remove(microbotOverlay);
        Microbot.setWalker(null);
        if (cookingScript != null) {
            cookingScript.shutdown();
            cookingScript = null;
        }
        if (thievingScript != null) {
            thievingScript.shutdown();
            thievingScript = null;
        }
    }


    @Subscribe
    public void onMenuEntryAdded(MenuEntryAdded event) throws InvocationTargetException, IllegalAccessException, NoSuchMethodException {

        final Widget map = client.getWidget(WidgetInfo.WORLD_MAP_VIEW);

        Rs2Npc.handleMenuSwapper(event.getMenuEntry());
        Rs2GameObject.handleMenuSwapper(event.getMenuEntry());
        Rs2GroundItem.handleMenuSwapper(event.getMenuEntry());
        Rs2Prayer.handleMenuSwapper(event.getMenuEntry());
        Rs2Magic.handleMenuSwapper(event.getMenuEntry());
        Rs2Equipment.handleMenuSwapper(event.getMenuEntry());
        Microbot.getWalker().handleMenuSwapper(event.getMenuEntry());
        Inventory.handleMenuSwapper(event.getMenuEntry());
        Rs2Bank.handleMenuSwapper(event.getMenuEntry());
        Rs2Widget.handleMenuSwapper(event.getMenuEntry());
        //Rs2Inventory.handleMenuSwapper(event.getMenuEntry());

        if (Rs2Menu.getOption().length() > 0) {
            final MenuEntry[] menuEntries = client.getMenuEntries();
            client.setMenuEntries(new MenuEntry[]{});
            if (!Rs2Menu.getName().isEmpty()) {
                if (Arrays.stream(menuEntries).anyMatch(x -> x.getOption() != null && x.getOption().toLowerCase().equals(Rs2Menu.getOption().toLowerCase()) && x.getTarget() != null &&
                        x.getTarget().toLowerCase().split(">")[1] != null && x.getTarget().toLowerCase().split(">")[1].equals(Rs2Menu.getName().toLowerCase()))) {
                    client.setMenuEntries(Arrays.stream(menuEntries).filter(x -> x.getOption().toLowerCase().equals(Rs2Menu.getOption().toLowerCase()) && x.getTarget() != null &&
                            x.getTarget().toLowerCase().split(">")[1] != null && x.getTarget().toLowerCase().split(">")[1].equals(Rs2Menu.getName().toLowerCase())).toArray(MenuEntry[]::new));
                }
            } else {
                if (Arrays.stream(menuEntries).anyMatch(x -> x.getOption() != null && x.getOption().toLowerCase().equals(Rs2Menu.getOption().toLowerCase()))) {
                    client.setMenuEntries(Arrays.stream(menuEntries).filter(x -> x.getOption().toLowerCase().equals(Rs2Menu.getOption().toLowerCase())).toArray(MenuEntry[]::new));
                }
            }
        }
    }

    @Subscribe
    public void onStatChanged(StatChanged statChanged) {
        Microbot.setIsGainingExp(true);
    }

    @Subscribe
    public void onItemContainerChanged(ItemContainerChanged event) {
        Rs2Bank.storeBankItemsInMemory(event);
        Inventory.storeInventoryItemsInMemory(event);
    }

    @Subscribe
    public void onGameStateChanged(GameStateChanged gameStateChanged) {
        if (gameStateChanged.getGameState() == GameState.HOPPING || gameStateChanged.getGameState() == GameState.LOGIN_SCREEN || gameStateChanged.getGameState() == GameState.CONNECTION_LOST) {
            if (Rs2Bank.bankItems != null)
                Rs2Bank.bankItems.clear();
        }
    }

    private Consumer<MenuEntry> menuActionNpcConsumer(boolean shift, net.runelite.api.NPC npc) {
        return e ->
        {
            if (thievingScript == null) {
                thievingScript = new ThievingScript();
                thievingScript.run(npc);
            } else {
                thievingScript.shutdown();
                thievingScript = null;
            }
        };
    }

    private Consumer<MenuEntry> menuActionCookingConsumer(int gameObjectId) {
        return e ->
        {
            if (cookingScript == null) {
                cookingScript = new CookingScript();
                cookingScript.run(gameObjectId);
            } else {
                cookingScript.shutdown();
                cookingScript = null;
            }
        };
    }

    private Consumer<MenuEntry> menuActionMinerConsumer(int gameObjectId) {
        return e ->
        {
            if (miningScript == null) {
                miningScript = new MiningScript();
                miningScript.run(gameObjectId);
            } else {
                miningScript.shutdown();
                miningScript = null;
            }
        };
    }

    private Consumer<MenuEntry> menuActionSummerGarden() {
        return e ->
        {
            if (summerGardenScript == null) {
                summerGardenScript = new SummerGardenScript();
                summerGardenScript.run();
            } else {
                summerGardenScript.shutdown();
                summerGardenScript = null;
            }
        };
    }

    @Subscribe
    public void onMenuOpened(MenuOpened event) {
        MenuEntry[] entries = event.getMenuEntries();
        MenuEntry npcEntry = Arrays.stream(entries).filter(x -> x.getType() == MenuAction.EXAMINE_NPC).findFirst().orElse(null);
        MenuEntry objectEntry = Arrays.stream(entries).filter(x -> x.getType() == MenuAction.EXAMINE_OBJECT).findFirst().orElse(null);
        if (npcEntry != null) {
            net.runelite.api.NPC npc = Rs2Npc.getNpcByIndex(npcEntry.getIdentifier());

            List<MenuEntry> leftClickMenus = new ArrayList<>(entries.length + 2);

            if (Arrays.stream(event.getMenuEntries()).anyMatch(x -> x.getOption().toLowerCase().equals("pickpocket"))) {
                leftClickMenus.add(Microbot.getClient().createMenuEntry(0)
                        .setOption(thievingScript == null ? "Start AutoThiever" : "Stop AutoThiever")
                        .setType(MenuAction.RUNELITE)
                        .onClick(menuActionNpcConsumer(false, npc)));
            }
        }
        if (objectEntry != null) {
            // Currently only supports alkharid furnace
            if (objectEntry.getIdentifier() == ObjectID.RANGE_26181) {

                List<MenuEntry> leftClickMenus = new ArrayList<>(entries.length + 2);

                leftClickMenus.add(Microbot.getClient().createMenuEntry(0)
                        .setOption(cookingScript == null ? "Start AutoCooker" : "Stop AutoCooker")
                        .setType(MenuAction.RUNELITE)
                        .onClick(menuActionCookingConsumer( objectEntry.getIdentifier())));
            } else if(objectEntry.getIdentifier() == ObjectID.SQIRK_TREE) {
                List<MenuEntry> leftClickMenus = new ArrayList<>(entries.length + 2);

                leftClickMenus.add(Microbot.getClient().createMenuEntry(0)
                        .setOption(summerGardenScript == null ? "Start SummerGarden" : "Stop SummerGarden")
                        .setType(MenuAction.RUNELITE)
                        .onClick(menuActionSummerGarden()));
            } else if (objectEntry.getTarget().toLowerCase().contains("rock")) {
                List<MenuEntry> leftClickMenus = new ArrayList<>(entries.length + 2);

                leftClickMenus.add(Microbot.getClient().createMenuEntry(0)
                        .setOption(miningScript == null ? "Start AutoMiner" : "Stop AutoMiner")
                        .setType(MenuAction.RUNELITE)
                        .onClick(menuActionMinerConsumer( objectEntry.getIdentifier())));
            }
        }
    }

    @Subscribe
    public void onVarbitChanged(VarbitChanged event)
    {
        Rs2Player.handlePotionTimers(event);
    }

    @Subscribe
    public void onMenuOptionClicked(MenuOptionClicked event)
    {
         System.out.println(event.getMenuEntry());
    }
}<|MERGE_RESOLUTION|>--- conflicted
+++ resolved
@@ -125,11 +125,9 @@
         WorldDataDownloader worldDataDownloader = new WorldDataDownloader();
         worldDataDownloader.run();
 
-<<<<<<< HEAD
+        BreakHandlerScript.initBreakHandler("Microbot", false);
+
         Rs2NpcManager.loadJson();
-=======
-        BreakHandlerScript.initBreakHandler("Microbot", false);
->>>>>>> cc701fdd
     }
 
     protected void shutDown() {
