package net.runelite.client.plugins.microbot.agility;

import com.google.inject.Provides;
import lombok.extern.slf4j.Slf4j;
import net.runelite.api.ObjectID;
import net.runelite.api.coords.WorldPoint;
import net.runelite.client.config.ConfigManager;
import net.runelite.client.plugins.Plugin;
import net.runelite.client.plugins.PluginDescriptor;
import net.runelite.client.plugins.microbot.agility.models.AgilityObstacleModel;
import net.runelite.client.ui.overlay.OverlayManager;

import javax.inject.Inject;
import java.awt.*;
import java.util.ArrayList;

import static net.runelite.api.ObjectID.*;

@PluginDescriptor(
        name = "Micro Agility",
        description = "Microbot ag!lity plugin",
        tags = {"agility", "microbot"},
        enabledByDefault = false
)
@Slf4j
public class MicroAgilityPlugin extends Plugin {
    @Inject
    private MicroAgilityConfig config;
    @Provides
    MicroAgilityConfig provideConfig(ConfigManager configManager) {
        return configManager.getConfig(MicroAgilityConfig.class);
    }

    @Inject
    private OverlayManager overlayManager;
    @Inject
    private MicroAgilityOverlay agilityOverlay;

    @Inject
    AgilityScript agilityScript;


    @Override
    protected void startUp() throws AWTException {
        if (overlayManager != null) {
            overlayManager.add(agilityOverlay);
        }

<<<<<<< HEAD
        //gnome stronghold
        agilityScript.gnomeStrongholdCourse.add(new AgilityObstacleModel(LOG_BALANCE_23145));
        agilityScript.gnomeStrongholdCourse.add(new AgilityObstacleModel(OBSTACLE_NET_23134));
        agilityScript.gnomeStrongholdCourse.add(new AgilityObstacleModel(TREE_BRANCH_23559));
        agilityScript.gnomeStrongholdCourse.add(new AgilityObstacleModel(BALANCING_ROPE_23557));
        agilityScript.gnomeStrongholdCourse.add(new AgilityObstacleModel(TREE_BRANCH_23560));
        agilityScript.gnomeStrongholdCourse.add(new AgilityObstacleModel(OBSTACLE_NET_23135));
        agilityScript.gnomeStrongholdCourse.add(new AgilityObstacleModel(OBSTACLE_PIPE_23138));


        //canafis
=======
        // Draynor
        agilityScript.draynorCourse.add(new AgilityObstacleModel(ROUGH_WALL));
        agilityScript.draynorCourse.add(new AgilityObstacleModel(TIGHTROPE));
        agilityScript.draynorCourse.add(new AgilityObstacleModel(TIGHTROPE_11406));
        agilityScript.draynorCourse.add(new AgilityObstacleModel(NARROW_WALL));
        agilityScript.draynorCourse.add(new AgilityObstacleModel(WALL_11630));
        agilityScript.draynorCourse.add(new AgilityObstacleModel(GAP_11631));
        agilityScript.draynorCourse.add(new AgilityObstacleModel(CRATE_11632));

        // Al Kharid
        agilityScript.alkharidCourse.add(new AgilityObstacleModel(ROUGH_WALL_11633));
        agilityScript.alkharidCourse.add(new AgilityObstacleModel(TIGHTROPE_14398));
        agilityScript.alkharidCourse.add(new AgilityObstacleModel(CABLE));
        agilityScript.alkharidCourse.add(new AgilityObstacleModel(ZIP_LINE_14403));
        agilityScript.alkharidCourse.add(new AgilityObstacleModel(TROPICAL_TREE_14404));
        agilityScript.alkharidCourse.add(new AgilityObstacleModel(ROOF_TOP_BEAMS));
        agilityScript.alkharidCourse.add(new AgilityObstacleModel(TIGHTROPE_14409));
        agilityScript.alkharidCourse.add(new AgilityObstacleModel(GAP_14399));

        // Varrock
        agilityScript.varrockCourse.add(new AgilityObstacleModel(ROUGH_WALL_14412));
        agilityScript.varrockCourse.add(new AgilityObstacleModel(CLOTHES_LINE));
        agilityScript.varrockCourse.add(new AgilityObstacleModel(GAP_14414));
        agilityScript.varrockCourse.add(new AgilityObstacleModel(WALL_14832));
        agilityScript.varrockCourse.add(new AgilityObstacleModel(GAP_14833)); // this obstacle doesn't always work for some reason
        agilityScript.varrockCourse.add(new AgilityObstacleModel(GAP_14834));
        agilityScript.varrockCourse.add(new AgilityObstacleModel(GAP_14835));
        agilityScript.varrockCourse.add(new AgilityObstacleModel(LEDGE_14836));
        agilityScript.varrockCourse.add(new AgilityObstacleModel(EDGE));

        // Canifis
>>>>>>> c82e660b
        agilityScript.canafisCourse.add(new AgilityObstacleModel(TALL_TREE_14843));
        agilityScript.canafisCourse.add(new AgilityObstacleModel(GAP_14844));
        agilityScript.canafisCourse.add(new AgilityObstacleModel(GAP_14845));
        agilityScript.canafisCourse.add(new AgilityObstacleModel(GAP_14848));
        agilityScript.canafisCourse.add(new AgilityObstacleModel(GAP_14846));
        agilityScript.canafisCourse.add(new AgilityObstacleModel(POLEVAULT));
        agilityScript.canafisCourse.add(new AgilityObstacleModel(GAP_14847));
        agilityScript.canafisCourse.add(new AgilityObstacleModel(GAP_14897));

        // Falador
        agilityScript.faladorCourse.add(new AgilityObstacleModel(ROUGH_WALL_14898));
        agilityScript.faladorCourse.add(new AgilityObstacleModel(TIGHTROPE_14899));
        agilityScript.faladorCourse.add(new AgilityObstacleModel(HAND_HOLDS_14901));
        agilityScript.faladorCourse.add(new AgilityObstacleModel(GAP_14903));
        agilityScript.faladorCourse.add(new AgilityObstacleModel(GAP_14904));
        agilityScript.faladorCourse.add(new AgilityObstacleModel(TIGHTROPE_14905));
        agilityScript.faladorCourse.add(new AgilityObstacleModel(TIGHTROPE_14911));
        agilityScript.faladorCourse.add(new AgilityObstacleModel(GAP_14919));
        agilityScript.faladorCourse.add(new AgilityObstacleModel(LEDGE_14920));
        agilityScript.faladorCourse.add(new AgilityObstacleModel(LEDGE_14921));
        agilityScript.faladorCourse.add(new AgilityObstacleModel(LEDGE_14922));
        agilityScript.faladorCourse.add(new AgilityObstacleModel(LEDGE_14924));
        agilityScript.faladorCourse.add(new AgilityObstacleModel(EDGE_14925));

        // Seers
        agilityScript.seersCourse.add(new AgilityObstacleModel(WALL_14927));
        agilityScript.seersCourse.add(new AgilityObstacleModel(GAP_14928));
        agilityScript.seersCourse.add(new AgilityObstacleModel(TIGHTROPE_14932));
        agilityScript.seersCourse.add(new AgilityObstacleModel(GAP_14929));
        agilityScript.seersCourse.add(new AgilityObstacleModel(GAP_14930));
        agilityScript.seersCourse.add(new AgilityObstacleModel(EDGE_14931));

        agilityScript.run(config);}

    protected void shutDown() {
        agilityScript.shutdown();
        agilityScript.canafisCourse = new ArrayList<>();
        agilityScript.faladorCourse = new ArrayList<>();
        overlayManager.remove(agilityOverlay);
    }
}<|MERGE_RESOLUTION|>--- conflicted
+++ resolved
@@ -46,19 +46,6 @@
             overlayManager.add(agilityOverlay);
         }
 
-<<<<<<< HEAD
-        //gnome stronghold
-        agilityScript.gnomeStrongholdCourse.add(new AgilityObstacleModel(LOG_BALANCE_23145));
-        agilityScript.gnomeStrongholdCourse.add(new AgilityObstacleModel(OBSTACLE_NET_23134));
-        agilityScript.gnomeStrongholdCourse.add(new AgilityObstacleModel(TREE_BRANCH_23559));
-        agilityScript.gnomeStrongholdCourse.add(new AgilityObstacleModel(BALANCING_ROPE_23557));
-        agilityScript.gnomeStrongholdCourse.add(new AgilityObstacleModel(TREE_BRANCH_23560));
-        agilityScript.gnomeStrongholdCourse.add(new AgilityObstacleModel(OBSTACLE_NET_23135));
-        agilityScript.gnomeStrongholdCourse.add(new AgilityObstacleModel(OBSTACLE_PIPE_23138));
-
-
-        //canafis
-=======
         // Draynor
         agilityScript.draynorCourse.add(new AgilityObstacleModel(ROUGH_WALL));
         agilityScript.draynorCourse.add(new AgilityObstacleModel(TIGHTROPE));
@@ -90,7 +77,18 @@
         agilityScript.varrockCourse.add(new AgilityObstacleModel(EDGE));
 
         // Canifis
->>>>>>> c82e660b
+
+        //gnome stronghold
+        agilityScript.gnomeStrongholdCourse.add(new AgilityObstacleModel(LOG_BALANCE_23145));
+        agilityScript.gnomeStrongholdCourse.add(new AgilityObstacleModel(OBSTACLE_NET_23134));
+        agilityScript.gnomeStrongholdCourse.add(new AgilityObstacleModel(TREE_BRANCH_23559));
+        agilityScript.gnomeStrongholdCourse.add(new AgilityObstacleModel(BALANCING_ROPE_23557));
+        agilityScript.gnomeStrongholdCourse.add(new AgilityObstacleModel(TREE_BRANCH_23560));
+        agilityScript.gnomeStrongholdCourse.add(new AgilityObstacleModel(OBSTACLE_NET_23135));
+        agilityScript.gnomeStrongholdCourse.add(new AgilityObstacleModel(OBSTACLE_PIPE_23138));
+
+
+        //canafis
         agilityScript.canafisCourse.add(new AgilityObstacleModel(TALL_TREE_14843));
         agilityScript.canafisCourse.add(new AgilityObstacleModel(GAP_14844));
         agilityScript.canafisCourse.add(new AgilityObstacleModel(GAP_14845));
