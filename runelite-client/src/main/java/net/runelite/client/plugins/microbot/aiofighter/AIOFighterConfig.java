--- conflicted
+++ resolved
@@ -1,4 +1,3 @@
-<<<<<<< HEAD
 package net.runelite.client.plugins.microbot.aiofighter;
 
 import net.runelite.api.coords.WorldPoint;
@@ -9,6 +8,7 @@
 import net.runelite.client.plugins.microbot.aiofighter.enums.State;
 import net.runelite.client.plugins.microbot.inventorysetups.InventorySetup;
 import net.runelite.client.plugins.microbot.util.magic.Rs2CombatSpells;
+import net.runelite.client.plugins.microbot.util.misc.SpecialAttackWeaponEnum;
 import net.runelite.client.plugins.microbot.util.slayer.enums.SlayerMaster;
 
 @ConfigGroup(AIOFighterConfig.GROUP)
@@ -22,7 +22,7 @@
         "8. Right-click NPCs to add them to the attack list. <br />")
 public interface AIOFighterConfig extends Config {
 
-    String GROUP = "PlayerAssistant";
+    String GROUP = "playerassist";
 
     @ConfigSection(
             name = "Combat",
@@ -35,7 +35,7 @@
             name = "Slayer",
             description = "Slayer",
             position = 11,
-            closedByDefault = true
+            closedByDefault = false
     )
     String slayerSection = "Slayer";
     @ConfigSection(
@@ -50,7 +50,7 @@
             name = "Gear",
             description = "Gear",
             position = 55,
-            closedByDefault = true
+            closedByDefault = false
     )
     String gearSection = "Gear";
     // Safety section
@@ -138,10 +138,21 @@
     }
 
     @ConfigItem(
+            keyName = "Spec weapon",
+            name = "Spec weapon",
+            description = "Special attack weapon to use",
+            position = 4,
+            section = combatSection
+    )
+    default SpecialAttackWeaponEnum specWeapon() {
+        return null;
+    }
+
+    @ConfigItem(
             keyName = "Cannon",
             name = "Auto reload cannon",
             description = "Automatically reloads cannon",
-            position = 4,
+            position = 5,
             section = combatSection
     )
     default boolean toggleCannon() {
@@ -153,7 +164,7 @@
             keyName = "Safe Spot",
             name = "Safe Spot",
             description = "Shift Right-click the ground to select the safe spot tile",
-            position = 5,
+            position = 6,
             section = combatSection
     )
     default boolean toggleSafeSpot() {
@@ -165,7 +176,7 @@
             keyName = "PlayStyle",
             name = "Play Style",
             description = "Play Style",
-            position = 6,
+            position = 7,
             section = combatSection
     )
     default PlayStyle playStyle() {
@@ -176,7 +187,7 @@
             keyName = "ReachableNpcs",
             name = "Only attack reachable npcs",
             description = "Only attack npcs that we can reach with melee",
-            position = 7,
+            position = 8,
             section = combatSection
     )
     default boolean attackReachableNpcs() {
@@ -194,86 +205,6 @@
         return false;
     }
 
-    // Testing if full auto potion manager is preferred over individual potion toggles
-
-//    @ConfigItem(
-//            keyName = "Auto Prayer Potion",
-//            name = "Auto prayer potion",
-//            description = "Automatically drinks prayer potions",
-//            position = 1,
-//            section = foodAndPotionsSection
-//    )
-//    default boolean togglePrayerPotions() {
-//        return false;
-//    }
-//
-//    @ConfigItem(
-//            keyName = "Combat potion",
-//            name = "Auto combat potion",
-//            description = "Automatically drinks combat potions",
-//            position = 2,
-//            section = foodAndPotionsSection
-//    )
-//    default boolean toggleCombatPotion() {
-//        return false;
-//    }
-//
-//    @ConfigItem(
-//            keyName = "Ranging/Bastion potion",
-//            name = "Auto Ranging/Bastion potion",
-//            description = "Automatically drinks Ranging/Bastion potions",
-//            position = 3,
-//            section = foodAndPotionsSection
-//    )
-//    default boolean toggleRangingPotion() {
-//        return false;
-//    }
-//
-//    @ConfigItem(
-//            keyName = "Magic/Battlemage potion",
-//            name = "Auto Magic/Battlemage potion",
-//            description = "Automatically drinks Magic/Battlemage potions",
-//            position = 4,
-//            section = foodAndPotionsSection
-//    )
-//    default boolean toggleMagicPotion() {
-//        return false;
-//    }
-//
-//    @ConfigItem(
-//            keyName = "Use AntiPoison",
-//            name = "Auto AntiPoison",
-//            description = "Use AntiPoison",
-//            position = 8,
-//            section = foodAndPotionsSection
-//    )
-//    default boolean useAntiPoison() {
-//        return false;
-//    }
-//
-//    // use antifire potion
-//    @ConfigItem(
-//            keyName = "useAntifirePotion",
-//            name = "Auto Antifire Potion",
-//            description = "Use Antifire Potion",
-//            position = 9,
-//            section = foodAndPotionsSection
-//    )
-//    default boolean useAntifirePotion() {
-//        return false;
-//    }
-//    // Use goading potion
-//    @ConfigItem(
-//            keyName = "useGoadingPotion",
-//            name = "Auto Goading Potion",
-//            description = "Use Goading Potion",
-//            position = 10,
-//            section = foodAndPotionsSection
-//    )
-//    default boolean useGoadingPotion() {
-//        return false;
-//    }
-
     @ConfigItem(
             keyName = "Loot items",
             name = "Auto loot items",
@@ -456,23 +387,12 @@
     )
     default boolean eatFoodForSpace() { return false; }
 
-    @ConfigItem(
-            keyName = "waitForLoot",
-            name = "Wait for Loot",
-            description = "Wait for loot to appear before attacking next NPC (6 second timeout)",
-            position = 103,
-            section = lootSection
-    )
-    default boolean toggleWaitForLoot() {
-        return false;
-    }
-
     //set center tile manually
     @ConfigItem(
             keyName = "Center Tile",
             name = "Manual Center Tile",
             description = "Shift Right-click the ground to select the center tile",
-            position = 6,
+            position = 9,
             section = combatSection
     )
     default boolean toggleCenterTile() {
@@ -669,7 +589,7 @@
             section = banking
     )
     default boolean bank() {
-        return false;
+        return true;
     }
 
     //Minimum free inventory slots to bank
@@ -682,183 +602,8 @@
             section = banking
     )
     default int minFreeSlots() {
-        return 5;
-    }
-
-    // checkbox to use stamina potions when banking
-    @ConfigItem(
-            keyName = "useStamina",
-            name = "Use stamina potions",
-            description = "Use stamina potions when banking",
-            position = 2,
-            section = banking
-    )
-    default boolean useStamina() {
-        return false;
-    }
-
-    @ConfigItem(
-            keyName = "staminaValue",
-            name = "Stamina Potions",
-            description = "Amount of stamina potions to withdraw",
-            position = 2,
-            section = banking
-    )
-    default int staminaValue() {
         return 0;
     }
-
-    // checkbox to use food when banking
-    @ConfigItem(
-            keyName = "useFood",
-            name = "Use food",
-            description = "Use food when banking",
-            position = 3,
-            section = banking
-    )
-    default boolean useFood() {
-        return false;
-    }
-
-    @ConfigItem(
-            keyName = "foodValue",
-            name = "Food",
-            description = "Amount of food to withdraw",
-            position = 3,
-            section = banking
-    )
-    default int foodValue() {
-        return 0;
-    }
-
-    // checkbox to use restore potions when banking
-    @ConfigItem(
-            keyName = "useRestore",
-            name = "Use restore potions",
-            description = "Use restore potions when banking",
-            position = 4,
-            section = banking
-    )
-    default boolean useRestore() {
-        return false;
-    }
-
-    @ConfigItem(
-            keyName = "restoreValue",
-            name = "Restore Potions",
-            description = "Amount of restore potions to withdraw",
-            position = 4,
-            section = banking
-    )
-    default int restoreValue() {
-        return 0;
-    }
-
-    // checkbox to use prayer potions when banking
-    @ConfigItem(
-            keyName = "usePrayer",
-            name = "Use prayer potions",
-            description = "Use prayer potions when banking",
-            position = 5,
-            section = banking
-    )
-    default boolean usePrayer() {
-        return false;
-    }
-
-    @ConfigItem(
-            keyName = "prayerValue",
-            name = "Prayer Potions",
-            description = "Amount of prayer potions to withdraw",
-            position = 5,
-            section = banking
-    )
-    default int prayerValue() {
-        return 0;
-    }
-
-    // checkbox to use antipoison potions when banking
-    @ConfigItem(
-            keyName = "useAntipoison",
-            name = "Use antipoison potions",
-            description = "Use antipoison potions when banking",
-            position = 6,
-            section = banking
-    )
-    default boolean useAntipoison() {
-        return false;
-    }
-
-    @ConfigItem(
-            keyName = "antipoisonValue",
-            name = "Antipoison Potions",
-            description = "Amount of antipoison potions to withdraw",
-            position = 6,
-            section = banking
-    )
-    default int antipoisonValue() {
-        return 0;
-    }
-
-    // checkbox to use antifire potions when banking
-    @ConfigItem(
-            keyName = "useAntifire",
-            name = "Use antifire potions",
-            description = "Use antifire potions when banking",
-            position = 7,
-            section = banking
-    )
-    default boolean useAntifire() {
-        return false;
-    }
-
-    @ConfigItem(
-            keyName = "antifireValue",
-            name = "Antifire Potions",
-            description = "Amount of antifire potions to withdraw",
-            position = 7,
-            section = banking
-    )
-    default int antifireValue() {
-        return 0;
-    }
-
-    // checkbox to use combat potions when banking
-    @ConfigItem(
-            keyName = "useCombat",
-            name = "Use combat potions",
-            description = "Use combat potions when banking",
-            position = 8,
-            section = banking
-    )
-    default boolean useCombat() {
-        return false;
-    }
-
-    @ConfigItem(
-            keyName = "combatValue",
-            name = "Combat Potions",
-            description = "Amount of combat potions to withdraw",
-            position = 8,
-            section = banking
-    )
-    default int combatValue() {
-        return 0;
-    }
-
-
-    // checkbox to use teleportation items when banking
-    @ConfigItem(
-            keyName = "ignoreTeleport",
-            name = "Ignore Teleport Items",
-            description = "ignore teleport items when banking",
-            position = 9,
-            section = banking
-    )
-    default boolean ignoreTeleport() {
-        return true;
-    }
-
     // Safety section
     @ConfigItem(
             keyName = "useSafety",
@@ -934,756 +679,6 @@
             name = "Slayer Mode",
             description = "Slayer Mode",
             position = 0,
-            section = slayerSection,
-            hidden = true
-    )
-    default boolean slayerMode() {
-        return false;
-    }
-
-    // Slayer master
-    @ConfigItem(
-            keyName = "slayerMaster",
-            name = "Slayer Master",
-            description = "Slayer Master",
-            position = 1,
-            section = slayerSection,
-            hidden = true
-    )
-    default SlayerMaster slayerMaster() {
-        return SlayerMaster.VANNAKA;
-    }
-
-
-    //hidden config item for state
-    @ConfigItem(
-            keyName = "state",
-            name = "State",
-            description = "State",
-            hidden = true
-    )
-    default State state() {
-        return State.IDLE;
-    }
-
-    // Hidden config item for inventory setup
-    @ConfigItem(
-            keyName = "inventorySetupHidden",
-            name = "inventorySetupHidden",
-            description = "inventorySetupHidden",
-            hidden = true
-    )
-    default InventorySetup inventorySetupHidden() {
-        return null;
-    }
-
-    //hidden config item for center location
-    @ConfigItem(
-            keyName = "centerLocation",
-            name = "Center Location",
-            description = "Center Location",
-            hidden = true
-    )
-    default WorldPoint centerLocation() {
-        return new WorldPoint(0, 0, 0);
-    }
-
-    //hidden config item for safe spot location
-    @ConfigItem(
-            keyName = "safeSpotLocation",
-            name = "Safe Spot Location",
-            description = "Safe Spot Location",
-            hidden = true
-    )
-    default WorldPoint safeSpot() {
-        return new WorldPoint(0, 0, 0);
-    }
-
-}
-
-
-=======
-package net.runelite.client.plugins.microbot.aiofighter;
-
-import net.runelite.api.coords.WorldPoint;
-import net.runelite.client.config.*;
-import net.runelite.client.plugins.microbot.aiofighter.enums.DefaultLooterStyle;
-import net.runelite.client.plugins.microbot.aiofighter.enums.PlayStyle;
-import net.runelite.client.plugins.microbot.aiofighter.enums.PrayerStyle;
-import net.runelite.client.plugins.microbot.aiofighter.enums.State;
-import net.runelite.client.plugins.microbot.inventorysetups.InventorySetup;
-import net.runelite.client.plugins.microbot.util.magic.Rs2CombatSpells;
-import net.runelite.client.plugins.microbot.util.misc.SpecialAttackWeaponEnum;
-import net.runelite.client.plugins.microbot.util.slayer.enums.SlayerMaster;
-
-@ConfigGroup(AIOFighterConfig.GROUP)
-@ConfigInformation("1. Make sure to place the cannon first before starting the plugin. <br />" +
-        "2. Use food also supports Guthan's healing, the shield weapon is default set to Dragon Defender. <br />" +
-        "3. Prayer, Combat, Ranging & AntiPoison potions are supported. <br />" +
-        "4. Items to loot based your requirements. <br />" +
-        "5. You can turn auto attack NPC off if you have a cannon. <br />" +
-        "6. PrayFlick in different styles. <br />" +
-        "7. SafeSpot you can Shift Right-click the ground to select the tile. <br />" +
-        "8. Right-click NPCs to add them to the attack list. <br />")
-public interface AIOFighterConfig extends Config {
-
-    String GROUP = "playerassist";
-
-    @ConfigSection(
-            name = "Combat",
-            description = "Combat",
-            position = 10,
-            closedByDefault = false
-    )
-    String combatSection = "Combat";
-    @ConfigSection(
-            name = "Slayer",
-            description = "Slayer",
-            position = 11,
-            closedByDefault = false
-    )
-    String slayerSection = "Slayer";
-    @ConfigSection(
-            name = "Banking",
-            description = "Banking settings",
-            position = 992,
-            closedByDefault = false
-    )
-    String banking = "Banking";
-    //Gear section
-    @ConfigSection(
-            name = "Gear",
-            description = "Gear",
-            position = 55,
-            closedByDefault = false
-    )
-    String gearSection = "Gear";
-    // Safety section
-    @ConfigSection(
-            name = "Safety",
-            description = "Safety",
-            position = 54,
-            closedByDefault = true
-    )
-    String safetySection = "Safety";
-
-    @ConfigSection(
-            name = "Food & Potions",
-            description = "Food & Potions",
-            position = 20,
-            closedByDefault = false
-    )
-    String foodAndPotionsSection = "Food & Potions";
-    @ConfigSection(
-            name = "Loot",
-            description = "Loot",
-            position = 30,
-            closedByDefault = false
-    )
-    String lootSection = "Loot";
-    //Prayer section
-    @ConfigSection(
-            name = "Prayer",
-            description = "Prayer",
-            position = 40,
-            closedByDefault = false
-    )
-    String prayerSection = "Prayer";
-    //Skilling section
-    @ConfigSection(
-            name = "Skilling",
-            description = "Skilling",
-            position = 50,
-            closedByDefault = false
-    )
-    String skillingSection = "Combat Skilling";
-
-    @ConfigItem(
-            keyName = "Combat",
-            name = "Auto attack npc",
-            description = "Attacks npc",
-            position = 0,
-            section = combatSection
-    )
-    default boolean toggleCombat() {
-        return false;
-    }
-
-    @ConfigItem(
-            keyName = "monster",
-            name = "Attackable npcs",
-            description = "List of attackable npcs",
-            position = 1,
-            section = combatSection
-    )
-    default String attackableNpcs() {
-        return "";
-    }
-
-    @ConfigItem(
-            keyName = "Attack Radius",
-            name = "Attack Radius",
-            description = "The max radius to attack npcs",
-            position = 2,
-            section = combatSection
-    )
-    default int attackRadius() {
-        return 10;
-    }
-
-    @ConfigItem(
-            keyName = "Use special attack",
-            name = "Use special attack",
-            description = "Use special attack",
-            position = 3,
-            section = combatSection
-    )
-    default boolean useSpecialAttack() {
-        return false;
-    }
-
-    @ConfigItem(
-            keyName = "Spec weapon",
-            name = "Spec weapon",
-            description = "Special attack weapon to use",
-            position = 4,
-            section = combatSection
-    )
-    default SpecialAttackWeaponEnum specWeapon() {
-        return null;
-    }
-
-    @ConfigItem(
-            keyName = "Cannon",
-            name = "Auto reload cannon",
-            description = "Automatically reloads cannon",
-            position = 5,
-            section = combatSection
-    )
-    default boolean toggleCannon() {
-        return false;
-    }
-
-    //safe spot
-    @ConfigItem(
-            keyName = "Safe Spot",
-            name = "Safe Spot",
-            description = "Shift Right-click the ground to select the safe spot tile",
-            position = 6,
-            section = combatSection
-    )
-    default boolean toggleSafeSpot() {
-        return false;
-    }
-
-    //PlayStyle
-    @ConfigItem(
-            keyName = "PlayStyle",
-            name = "Play Style",
-            description = "Play Style",
-            position = 7,
-            section = combatSection
-    )
-    default PlayStyle playStyle() {
-        return PlayStyle.AGGRESSIVE;
-    }
-
-    @ConfigItem(
-            keyName = "ReachableNpcs",
-            name = "Only attack reachable npcs",
-            description = "Only attack npcs that we can reach with melee",
-            position = 8,
-            section = combatSection
-    )
-    default boolean attackReachableNpcs() {
-        return true;
-    }
-
-    @ConfigItem(
-            keyName = "Food",
-            name = "Auto eat food",
-            description = "Automatically eats food",
-            position = 0,
-            section = foodAndPotionsSection
-    )
-    default boolean toggleFood() {
-        return false;
-    }
-
-    @ConfigItem(
-            keyName = "Loot items",
-            name = "Auto loot items",
-            description = "Enable/disable loot items",
-            position = 0,
-            section = lootSection
-    )
-    default boolean toggleLootItems() {
-        return true;
-    }
-
-    @ConfigItem(
-            name = "Loot Style",
-            keyName = "lootStyle",
-            position = 1,
-            description = "Choose Looting Style",
-            section = lootSection
-    )
-    default DefaultLooterStyle looterStyle() {
-        return DefaultLooterStyle.MIXED;
-    }
-
-    @ConfigItem(
-            name = "List of Items",
-            keyName = "listOfItemsToLoot",
-            position = 2,
-            description = "List of items to loot",
-            section = lootSection
-    )
-    default String listOfItemsToLoot() {
-        return "bones,ashes";
-    }
-
-    @ConfigItem(
-            keyName = "Min Price of items to loot",
-            name = "Min. Price of items to loot",
-            description = "Min. Price of items to loot",
-            position = 10,
-            section = lootSection
-    )
-    default int minPriceOfItemsToLoot() {
-        return 5000;
-    }
-
-    @ConfigItem(
-            keyName = "Max Price of items to loot",
-            name = "Max. Price of items to loot",
-            description = "Max. Price of items to loot default is set to 10M",
-            position = 11,
-            section = lootSection
-    )
-    default int maxPriceOfItemsToLoot() {
-        return 10000000;
-    }
-    // toggle scatter
-
-    @ConfigItem(
-            keyName = "Loot arrows",
-            name = "Auto loot arrows",
-            description = "Enable/disable loot arrows",
-            position = 20,
-            section = lootSection
-    )
-    default boolean toggleLootArrows() {
-        return false;
-    }
-
-    // toggle loot runes
-    @ConfigItem(
-            keyName = "Loot runes",
-            name = "Loot runes",
-            description = "Enable/disable loot runes",
-            position = 30,
-            section = lootSection
-    )
-    default boolean toggleLootRunes() {
-        return false;
-    }
-
-    // toggle loot coins
-    @ConfigItem(
-            keyName = "Loot coins",
-            name = "Loot coins",
-            description = "Enable/disable loot coins",
-            position = 40,
-            section = lootSection
-    )
-    default boolean toggleLootCoins() {
-        return false;
-    }
-
-    // toggle loot untreadables
-    @ConfigItem(
-            keyName = "Loot untradables",
-            name = "Loot untradables",
-            description = "Enable/disable loot untradables",
-            position = 50,
-            section = lootSection
-    )
-    default boolean toggleLootUntradables() {
-        return false;
-    }
-
-    @ConfigItem(
-            keyName = "Bury Bones",
-            name = "Bury Bones",
-            description = "Picks up and Bury Bones",
-            position = 96,
-            section = lootSection
-    )
-    default boolean toggleBuryBones() {
-        return false;
-    }
-
-    @ConfigItem(
-            keyName = "Scatter",
-            name = "Scatter",
-            description = "Picks up and Scatter ashes",
-            position = 97,
-            section = lootSection
-    )
-    default boolean toggleScatter() {
-        return false;
-    }
-
-    // delayed looting
-    @ConfigItem(
-            keyName = "delayedLooting",
-            name = "Delayed Looting",
-            description = "Lets the loot stay on the ground for a while before picking it up",
-            position = 98,
-            section = lootSection
-    )
-    default boolean toggleDelayedLooting() {
-        return false;
-    }
-
-    // only loot my items
-    @ConfigItem(
-            keyName = "onlyLootMyItems",
-            name = "Only Loot My Items",
-            description = "Only loot items that are dropped for/by you",
-            position = 99,
-            section = lootSection
-    )
-    default boolean toggleOnlyLootMyItems() {
-        return false;
-    }
-
-    //Force loot regardless if we are in combat or not
-    @ConfigItem(
-            keyName = "forceLoot",
-            name = "Force Loot",
-            description = "Force loot regardless if we are in combat or not",
-            position = 100,
-            section = lootSection
-    )
-    default boolean toggleForceLoot() {
-        return false;
-    }
-
-    //toggle High Alch profitable items
-    @ConfigItem(
-            keyName = "highAlchProfitable",
-            name = "High Alch Profitable",
-            description = "High Alch Profitable items",
-            position = 101,
-            section = lootSection
-    )
-    default boolean toggleHighAlchProfitable() {
-        return false;
-    }
-
-    @ConfigItem(
-            keyName =  "eatFoodForSpace",
-            name = "Eat food for space",
-            description = "Eats food before looting if low on space",
-            position = 102,
-            section = lootSection
-    )
-    default boolean eatFoodForSpace() { return false; }
-
-    //set center tile manually
-    @ConfigItem(
-            keyName = "Center Tile",
-            name = "Manual Center Tile",
-            description = "Shift Right-click the ground to select the center tile",
-            position = 9,
-            section = combatSection
-    )
-    default boolean toggleCenterTile() {
-        return false;
-    }
-
-    //Use quick prayer
-    @ConfigItem(
-            keyName = "Use prayer",
-            name = "Use prayer",
-            description = "Use prayer",
-            position = 0,
-            section = prayerSection
-    )
-    default boolean togglePrayer() {
-        return false;
-    }
-
-    //Flick quick prayer
-    @ConfigItem(
-            keyName = "quickPrayer",
-            name = "Quick prayer",
-            description = "Use quick prayer",
-            position = 1,
-            section = prayerSection
-    )
-    default boolean toggleQuickPray() {
-        return false;
-    }
-
-    //Lazy flick
-    @ConfigItem(
-            keyName = "prayerStyle",
-            name = "Prayer Style",
-            description = "Select type of prayer style to use",
-            position = 2,
-            section = prayerSection
-    )
-    default PrayerStyle prayerStyle() {
-        return PrayerStyle.LAZY_FLICK;
-    }
-
-    //Prayer style guide
-    @ConfigItem(
-            keyName = "prayerStyleGuide",
-            name = "Prayer Style Guide",
-            description = "Prayer Style Guide",
-            position = 3,
-            section = prayerSection
-    )
-    default String prayerStyleGuide() {
-        return "Lazy Flick: Flicks tick before hit\n" +
-                "Perfect Lazy Flick: Flicks on hit\n" +
-                "Continuous: Quick prayer is on when in combat\n" +
-                "Always On: Quick prayer is always on";
-    }
-
-    // Use Magic
-    @ConfigItem(
-            keyName = "useMagic",
-            name = "Use Magic",
-            description = "Use Magic",
-            position = 1,
-            section = skillingSection
-    )
-    default boolean useMagic() {
-        return false;
-    }
-    // Magic spell
-    @ConfigItem(
-            keyName = "magicSpell",
-            name = "Auto Cast Spell",
-            description = "Magic Auto Cast Spell",
-            position = 2,
-            section = skillingSection
-    )
-    default Rs2CombatSpells magicSpell() {
-        return Rs2CombatSpells.WIND_STRIKE;
-    }
-
-    //Balance combat skills
-    @ConfigItem(
-            keyName = "balanceCombatSkills",
-            name = "Balance combat skills",
-            description = "Balance combat skills",
-            position = 10,
-            section = skillingSection
-    )
-    default boolean toggleBalanceCombatSkills() {
-        return false;
-    }
-
-    //Avoid Controlled attack style
-    @ConfigItem(
-            keyName = "avoidControlled",
-            name = "No Controlled Attack",
-            description = "Avoid Controlled attack style so you won't accidentally train unwanted combat skills",
-            position = 11,
-            section = skillingSection
-    )
-    default boolean toggleAvoidControlled() {
-        return true;
-    }
-
-
-    //Attack style change delay (Seconds)
-    @ConfigItem(
-            keyName = "attackStyleChangeDelay",
-            name = "Change Delay",
-            description = "Attack Style Change Delay In Seconds",
-            position = 20,
-            section = skillingSection
-    )
-    default int attackStyleChangeDelay() {
-        return 60 * 15;
-    }
-    // Disable on Max combat
-    @ConfigItem(
-            keyName = "disableOnMaxCombat",
-            name = "Disable on Max Combat",
-            description = "Disable on Max Combat",
-            position = 30,
-            section = skillingSection
-    )
-    default boolean toggleDisableOnMaxCombat() {
-        return true;
-    }
-    //Attack skill target
-    @ConfigItem(
-            keyName = "attackSkillTarget",
-            name = "Attack Level Target",
-            description = "Attack level target",
-            position = 97,
-            section = skillingSection
-    )
-    default int attackSkillTarget() {
-        return 99;
-    }
-
-    //Strength skill target
-    @ConfigItem(
-            keyName = "strengthSkillTarget",
-            name = "Strength Level Target",
-            description = "Strength level target",
-            position = 98,
-            section = skillingSection
-    )
-    default int strengthSkillTarget() {
-        return 99;
-    }
-
-    //Defence skill target
-    @ConfigItem(
-            keyName = "defenceSkillTarget",
-            name = "Defence Level Target",
-            description = "Defence level target",
-            position = 99,
-            section = skillingSection
-    )
-    default int defenceSkillTarget() {
-        return 99;
-    }
-
-
-    // Use Inventory Setup
-    @ConfigItem(
-            keyName = "useInventorySetup",
-            name = "Use Inventory Setup",
-            description = "Use Inventory Setup, make sure to select consumables used in the bank section",
-            position = 1,
-            section = gearSection
-    )
-    default boolean useInventorySetup() {
-        return false;
-    }
-
-    // Inventory setup selection TODO: Add inventory setup selection
-    @ConfigItem(
-            keyName = "InventorySetupName",
-            name = "Inventory setup name",
-            description = "Create an inventory setup in the inventory setup plugin and enter the name here",
-            position = 99,
-            section = gearSection
-    )
-    default InventorySetup inventorySetup() {
-        return null;
-    }
-
-    @ConfigItem(
-            keyName = "bank",
-            name = "Bank",
-            description = "If enabled, will bank items when inventory is full. If disabled, will just stop looting",
-            position = 0,
-            section = banking
-    )
-    default boolean bank() {
-        return true;
-    }
-
-    //Minimum free inventory slots to bank
-    @Range(max = 28)
-    @ConfigItem(
-            keyName = "minFreeSlots",
-            name = "Min. free slots",
-            description = "Minimum free inventory slots to bank, if less than this, will bank items",
-            position = 1,
-            section = banking
-    )
-    default int minFreeSlots() {
-        return 0;
-    }
-    // Safety section
-    @ConfigItem(
-            keyName = "useSafety",
-            name = "Use Safety",
-            description = "Use Safety",
-            position = 0,
-            section = safetySection
-    )
-    default boolean useSafety() {
-        return false;
-    }
-
-    // Missing runes
-    @ConfigItem(
-            keyName = "missingRunes",
-            name = "Missing Runes",
-            description = "Go to bank and logout if missing runes",
-            position = 1,
-            section = safetySection
-    )
-    default boolean missingRunes() {
-        return true;
-    }
-    // Missing arrows
-    @ConfigItem(
-            keyName = "missingArrows",
-            name = "Missing Arrows",
-            description = "Go to bank and logout if missing arrows",
-            position = 2,
-            section = safetySection
-    )
-    default boolean missingArrows() {
-        return true;
-    }
-    // Missing food
-    @ConfigItem(
-            keyName = "missingFood",
-            name = "Missing Food",
-            description = "Go to bank and logout if missing food and banking isn't enabled",
-            position = 3,
-            section = safetySection
-    )
-    default boolean missingFood() {
-        return true;
-    }
-
-    // Low health
-    @ConfigItem(
-            keyName = "lowHealth",
-            name = "Low Health",
-            description = "Go to bank and logout if low health",
-            position = 4,
-            section = safetySection
-    )
-    default boolean lowHealth() {
-        return true;
-    }
-    // Health safety value
-    @ConfigItem(
-            keyName = "healthSafetyValue",
-            name = "Health Safety %",
-            description = "Health Safety %",
-            position = 5,
-            section = safetySection
-    )
-    default int healthSafetyValue() {
-        return 25;
-    }
-
-    // Slayer mode
-    @ConfigItem(
-            keyName = "slayerMode",
-            name = "Slayer Mode",
-            description = "Slayer Mode",
-            position = 0,
             section = slayerSection
     )
     default boolean slayerMode() {
@@ -1887,4 +882,3 @@
 
 }
 
->>>>>>> 5aabd967
