package net.runelite.client.plugins.microbot.aiofighter.combat;

import lombok.SneakyThrows;
import net.runelite.api.Actor;
import net.runelite.api.coords.WorldPoint;
import net.runelite.api.gameval.ItemID;
import net.runelite.client.plugins.microbot.Microbot;
import net.runelite.client.plugins.microbot.Script;
import net.runelite.client.plugins.microbot.aiofighter.AIOFighterConfig;
import net.runelite.client.plugins.microbot.aiofighter.AIOFighterPlugin;
import net.runelite.client.plugins.microbot.aiofighter.enums.AttackStyle;
import net.runelite.client.plugins.microbot.aiofighter.enums.AttackStyleMapper;
import net.runelite.client.plugins.microbot.aiofighter.enums.State;
import net.runelite.client.plugins.microbot.shortestpath.ShortestPathPlugin;
import net.runelite.client.plugins.microbot.util.ActorModel;
import net.runelite.client.plugins.microbot.util.antiban.Rs2Antiban;
import net.runelite.client.plugins.microbot.util.antiban.Rs2AntibanSettings;
import net.runelite.client.plugins.microbot.util.antiban.enums.ActivityIntensity;
import net.runelite.client.plugins.microbot.util.camera.Rs2Camera;
import net.runelite.client.plugins.microbot.util.combat.Rs2Combat;
import net.runelite.client.plugins.microbot.util.coords.Rs2WorldArea;
import net.runelite.client.plugins.microbot.util.inventory.Rs2Inventory;
import net.runelite.client.plugins.microbot.util.inventory.Rs2ItemModel;
import net.runelite.client.plugins.microbot.util.magic.Rs2Magic;
import net.runelite.client.plugins.microbot.util.magic.Rs2Spellbook;
import net.runelite.client.plugins.microbot.util.magic.reanimate.HeadType;
import net.runelite.client.plugins.microbot.util.magic.reanimate.Rs2Reanimate;
import net.runelite.client.plugins.microbot.util.npc.Rs2Npc;
import net.runelite.client.plugins.microbot.util.npc.Rs2NpcManager;
import net.runelite.client.plugins.microbot.util.npc.Rs2NpcModel;
import net.runelite.client.plugins.microbot.util.player.Rs2Player;
import net.runelite.client.plugins.microbot.util.prayer.Rs2Prayer;
import net.runelite.client.plugins.microbot.util.prayer.Rs2PrayerEnum;
import net.runelite.client.plugins.microbot.util.skills.slayer.Rs2Slayer;
import net.runelite.client.plugins.microbot.util.walker.Rs2Walker;
import org.slf4j.event.Level;

import java.util.*;
import java.util.concurrent.TimeUnit;
import java.util.concurrent.atomic.AtomicReference;
import java.util.stream.Collectors;

import static net.runelite.api.gameval.VarbitID.*;

public class AttackNpcScript extends Script {

    public static Actor currentNpc = null;
    public static AtomicReference<List<Rs2NpcModel>> filteredAttackableNpcs = new AtomicReference<>(new ArrayList<>());
    public static Rs2WorldArea attackableArea = null;
    public static volatile int cachedTargetNpcIndex = -1;
    private boolean messageShown = false;
    private int noNpcCount = 0;

    public static void skipNpc() {
        currentNpc = null;
    }

    @SneakyThrows
    public void run(AIOFighterConfig config) {
        try {
            Rs2NpcManager.loadJson();
            Rs2Antiban.resetAntibanSettings();
            Rs2Antiban.antibanSetupTemplates.applyCombatSetup();
            Rs2Antiban.setActivityIntensity(ActivityIntensity.EXTREME);
        } catch (Exception e) {
            throw new RuntimeException(e);
        }

        mainScheduledFuture = scheduledExecutorService.scheduleWithFixedDelay(() -> {
            try {
                if (!Microbot.isLoggedIn() || !super.run() || !config.toggleCombat())
                    return;

                if (config.centerLocation().distanceTo(Rs2Player.getWorldLocation()) < config.attackRadius() &&
                        !config.centerLocation().equals(new WorldPoint(0, 0, 0)) && AIOFighterPlugin.getState() != State.BANKING) {
                    if (ShortestPathPlugin.getPathfinder() != null)
                        Rs2Walker.setTarget(null);
                    AIOFighterPlugin.setState(State.IDLE);
                }

                if (config.state().equals(State.BANKING) || config.state().equals(State.WALKING))
                    return;

                if (Rs2Magic.isSpellbook(Rs2Spellbook.ARCEUUS)) {
                    Map.Entry<Rs2ItemModel, HeadType> head = Rs2Reanimate.getReanimatableHead();
                    if (head != null) {
                        boolean prevPause = Microbot.pauseAllScripts.getAndSet(true);
                        try {
                            if (head.getValue().reanimate(head.getKey())) {
                                sleepUntil(() -> Rs2Npc.getNpcsForPlayer(Rs2Reanimate::isReanimated).findAny().isPresent(), 15000);
                            }
                        } finally {
                            Microbot.pauseAllScripts.set(prevPause);
                        }
                    }
                    Rs2NpcModel reanimated = Rs2Npc.getNpcsForPlayer(Rs2Reanimate::isReanimated).findAny().orElse(null);
                    if (reanimated != null) {
                        Rs2Npc.interact(reanimated, "Attack");
                        return;
                    }
                }


                attackableArea = new Rs2WorldArea(config.centerLocation().toWorldArea());
                attackableArea = attackableArea.offset(config.attackRadius());
                List<String> npcsToAttack = Arrays.stream(config.attackableNpcs().split(","))
                        .map(x -> x.trim().toLowerCase())
                        .collect(Collectors.toList());
                filteredAttackableNpcs.set(
                        Rs2Npc.getAttackableNpcs(config.attackReachableNpcs())
                                .filter(npc -> npc.getWorldLocation().distanceTo(config.centerLocation()) <= config.attackRadius())
                                .filter(npc -> npc.getName() != null && !npcsToAttack.isEmpty() && npcsToAttack.stream().anyMatch(npc.getName()::equalsIgnoreCase))
                                .sorted(Comparator.comparingInt((Rs2NpcModel npc) -> npc.getInteracting() == Microbot.getClient().getLocalPlayer() ? 0 : 1)
                                        .thenComparingInt(npc -> Rs2Player.getRs2WorldPoint().distanceToPath(npc.getWorldLocation())))
                                .collect(Collectors.toList())
                );
                final List<Rs2NpcModel> attackableNpcs = new ArrayList<>();

                for (var attackableNpc : filteredAttackableNpcs.get()) {
                    if (attackableNpc == null || attackableNpc.getName() == null) continue;
                    for (var npcToAttack : npcsToAttack) {
                        if (npcToAttack.equalsIgnoreCase(attackableNpc.getName())) {
                            attackableNpcs.add(attackableNpc);
                        }
                    }
                }
                filteredAttackableNpcs.set(attackableNpcs);

<<<<<<< HEAD
=======
                if (config.state().equals(State.BANKING) || config.state().equals(State.WALKING))
                    return;

                // Check if we should pause while looting is happening
                if (Microbot.pauseAllScripts.get()) {
                    return; // Don't attack while looting
                }

                // Check if we need to update our cached target (but not while waiting for loot)
                if (!AIOFighterPlugin.isWaitingForLoot()) {
                    Actor currentInteracting = Rs2Player.getInteracting();
                    if (currentInteracting instanceof Rs2NpcModel) {
                        Rs2NpcModel npc = (Rs2NpcModel) currentInteracting;
                        // Update our cached target to who we're fighting
                        if (npc.getHealthRatio() > 0 && !npc.isDead()) {
                            cachedTargetNpcIndex = npc.getIndex();
                        }
                    }
                }
                
                // Check if our cached target died
                if (config.toggleWaitForLoot() && !AIOFighterPlugin.isWaitingForLoot() && cachedTargetNpcIndex != -1) {
                    // Find the NPC by index using Rs2 API
                    Rs2NpcModel cachedNpcModel = Rs2Npc.getNpcByIndex(cachedTargetNpcIndex);
                    
                    if (cachedNpcModel != null && (cachedNpcModel.isDead() || (cachedNpcModel.getHealthRatio() == 0 && cachedNpcModel.getHealthScale() > 0))) {
                        AIOFighterPlugin.setWaitingForLoot(true);
                        AIOFighterPlugin.setLastNpcKilledTime(System.currentTimeMillis());
                        Microbot.status = "Waiting for loot...";
                        Microbot.log("NPC died, waiting for loot...");
                        cachedTargetNpcIndex = -1;
                        return;
                    }
                }

                // Check if we're waiting for loot
                if (config.toggleWaitForLoot() && AIOFighterPlugin.isWaitingForLoot()) {
                    long timeSinceKill = System.currentTimeMillis() - AIOFighterPlugin.getLastNpcKilledTime();
                    int timeoutMs = config.lootWaitTimeout() * 1000;
                    if (timeSinceKill >= timeoutMs) {
                        // Timeout reached, resume combat
                        AIOFighterPlugin.clearWaitForLoot("Loot wait timeout reached, resuming combat");
                        cachedTargetNpcIndex = -1; // Clear cached NPC on timeout
                    } else {
                        // Still waiting for loot, don't attack
                        int secondsLeft = (int) Math.max(1, TimeUnit.MILLISECONDS.toSeconds(timeoutMs - timeSinceKill));
                        Microbot.status = "Waiting for loot... " + secondsLeft + "s";
                        return;
                    }
                }
>>>>>>> 9cdf8cce

                if (config.toggleCenterTile() && config.centerLocation().getX() == 0
                        && config.centerLocation().getY() == 0) {
                    if (!messageShown) {
                        Microbot.showMessage("Please set a center location");
                        messageShown = true;
                    }
                    return;
                }
                messageShown = false;

                if(Rs2AntibanSettings.antibanEnabled && Rs2AntibanSettings.actionCooldownChance > 0){
                    if (Rs2AntibanSettings.actionCooldownActive) {
                        AIOFighterPlugin.setState(State.COMBAT);
                        handleItemOnNpcToKill(config);
                        return;
                    }
                }
                else {
                    if (Rs2Combat.inCombat()) {
                        AIOFighterPlugin.setState(State.COMBAT);
                        handleItemOnNpcToKill(config);
                        return;
                    }
                }

                if (!attackableNpcs.isEmpty()) {
                    noNpcCount = 0;

                    Rs2NpcModel npc = attackableNpcs.stream().findFirst().orElse(null);

                    if (!Rs2Camera.isTileOnScreen(npc.getLocalLocation()))
                        Rs2Camera.turnTo(npc);

                    Rs2Npc.interact(npc, "attack");
                    Microbot.status = "Attacking " + npc.getName();
                    Rs2Antiban.actionCooldown();
                    //sleepUntil(Rs2Player::isInteracting, 1000);

                    if (config.togglePrayer()) {
                        if (!config.toggleQuickPray()) {
                            AttackStyle attackStyle = AttackStyleMapper
                                    .mapToAttackStyle(Rs2NpcManager.getAttackStyle(npc.getId()));
                            if (attackStyle != null) {
                                switch (attackStyle) {
                                    case MAGE:
                                        Rs2Prayer.toggle(Rs2PrayerEnum.PROTECT_MAGIC, true);
                                        break;
                                    case MELEE:
                                        Rs2Prayer.toggle(Rs2PrayerEnum.PROTECT_MELEE, true);
                                        break;
                                    case RANGED:
                                        Rs2Prayer.toggle(Rs2PrayerEnum.PROTECT_RANGE, true);
                                        break;
                                }
                            }
                        } else {
                            Rs2Prayer.toggleQuickPrayer(true);
                        }
                    }


                } else {
                    if (Rs2Player.getWorldLocation().isInArea(attackableArea)) {
                        Microbot.log(Level.INFO, "No attackable NPC found");
                        noNpcCount++;
                        if (noNpcCount > 60 && config.slayerMode()) {
                            Microbot.log(Level.INFO, "No attackable NPC found for 60 ticks, resetting slayer task");
                            AIOFighterPlugin.addBlacklistedSlayerNpcs(Rs2Slayer.slayerTaskMonsterTarget);
                            noNpcCount = 0;
                            SlayerScript.reset();
                        }
                    } else {
                        Rs2Walker.walkTo(config.centerLocation(), 0);
                        AIOFighterPlugin.setState(State.WALKING);
                    }

                }
            } catch (Exception ex) {
                Microbot.logStackTrace(this.getClass().getSimpleName(), ex);
            }
        }, 0, 600, TimeUnit.MILLISECONDS);
    }


    /**
     * item on npcs that need to kill like rockslug
     */
    private void handleItemOnNpcToKill(AIOFighterConfig config) {
        Rs2NpcModel npc = Rs2Npc.getNpcsForPlayer(ActorModel::isDead).findFirst().orElse(null);
        List<String> lizardVariants = new ArrayList<>(Arrays.asList("Lizard", "Desert Lizard", "Small Lizard"));
        if (npc == null) return;
        if (Microbot.getVarbitValue(SLAYER_AUTOKILL_DESERTLIZARDS) == 0 && lizardVariants.contains(npc.getName()) && npc.getHealthRatio() < 5) {
            Rs2Inventory.useItemOnNpc(ItemID.SLAYER_ICY_WATER, npc);
            Rs2Player.waitForAnimation();
        } else if (Microbot.getVarbitValue(SLAYER_AUTOKILL_ROCKSLUGS) == 0 && npc.getName().equalsIgnoreCase("rockslug") && npc.getHealthRatio() < 5) {
            Rs2Inventory.useItemOnNpc(ItemID.SLAYER_BAG_OF_SALT, npc);
            Rs2Player.waitForAnimation();
        } else if (Microbot.getVarbitValue(SLAYER_AUTOKILL_GARGOYLES) == 0 && npc.getName().equalsIgnoreCase("gargoyle") && npc.getHealthRatio() < 3) {
            Rs2Inventory.useItemOnNpc(ItemID.SLAYER_ROCK_HAMMER, npc);
            Rs2Player.waitForAnimation();
        }
    }

    @Override
    public void shutdown() {
        super.shutdown();
    }
}<|MERGE_RESOLUTION|>--- conflicted
+++ resolved
@@ -126,8 +126,6 @@
                 }
                 filteredAttackableNpcs.set(attackableNpcs);
 
-<<<<<<< HEAD
-=======
                 if (config.state().equals(State.BANKING) || config.state().equals(State.WALKING))
                     return;
 
@@ -147,12 +145,12 @@
                         }
                     }
                 }
-                
+
                 // Check if our cached target died
                 if (config.toggleWaitForLoot() && !AIOFighterPlugin.isWaitingForLoot() && cachedTargetNpcIndex != -1) {
                     // Find the NPC by index using Rs2 API
                     Rs2NpcModel cachedNpcModel = Rs2Npc.getNpcByIndex(cachedTargetNpcIndex);
-                    
+
                     if (cachedNpcModel != null && (cachedNpcModel.isDead() || (cachedNpcModel.getHealthRatio() == 0 && cachedNpcModel.getHealthScale() > 0))) {
                         AIOFighterPlugin.setWaitingForLoot(true);
                         AIOFighterPlugin.setLastNpcKilledTime(System.currentTimeMillis());
@@ -178,7 +176,6 @@
                         return;
                     }
                 }
->>>>>>> 9cdf8cce
 
                 if (config.toggleCenterTile() && config.centerLocation().getX() == 0
                         && config.centerLocation().getY() == 0) {
