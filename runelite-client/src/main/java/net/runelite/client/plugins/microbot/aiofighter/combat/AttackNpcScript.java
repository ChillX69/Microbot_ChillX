--- conflicted
+++ resolved
@@ -1,174 +1,3 @@
-<<<<<<< HEAD
-package net.runelite.client.plugins.microbot.aiofighter.combat;
-
-import lombok.SneakyThrows;
-import net.runelite.api.Actor;
-import net.runelite.api.gameval.ItemID;
-import net.runelite.api.coords.WorldPoint;
-import net.runelite.client.plugins.microbot.Microbot;
-import net.runelite.client.plugins.microbot.Script;
-import net.runelite.client.plugins.microbot.aiofighter.AIOFighterConfig;
-import net.runelite.client.plugins.microbot.aiofighter.AIOFighterPlugin;
-import net.runelite.client.plugins.microbot.aiofighter.enums.State;
-import net.runelite.client.plugins.microbot.shortestpath.ShortestPathPlugin;
-import net.runelite.client.plugins.microbot.util.ActorModel;
-import net.runelite.client.plugins.microbot.util.camera.Rs2Camera;
-import net.runelite.client.plugins.microbot.util.combat.Rs2Combat;
-import net.runelite.client.plugins.microbot.util.coords.Rs2WorldArea;
-import net.runelite.client.plugins.microbot.util.inventory.Rs2Inventory;
-import net.runelite.client.plugins.microbot.util.npc.Rs2Npc;
-import net.runelite.client.plugins.microbot.util.npc.Rs2NpcManager;
-import net.runelite.client.plugins.microbot.util.npc.Rs2NpcModel;
-import net.runelite.client.plugins.microbot.util.player.Rs2Player;
-import net.runelite.client.plugins.microbot.util.walker.Rs2Walker;
-
-import java.util.*;
-import java.util.concurrent.TimeUnit;
-import java.util.concurrent.atomic.AtomicReference;
-import java.util.stream.Collectors;
-
-public class AttackNpcScript extends Script {
-
-    public static Actor currentNpc = null;
-    public static AtomicReference<List<Rs2NpcModel>> filteredAttackableNpcs = new AtomicReference<>(new ArrayList<>());
-    public static Rs2WorldArea attackableArea = null;
-    private boolean messageShown = false;
-
-    public static void skipNpc() {
-        currentNpc = null;
-    }
-
-    @SneakyThrows
-    public void run(AIOFighterConfig config) {
-        try {
-            Rs2NpcManager.loadJson();
-        } catch (Exception e) {
-            throw new RuntimeException(e);
-        }
-
-        mainScheduledFuture = scheduledExecutorService.scheduleWithFixedDelay(() -> {
-            try {
-                if (!Microbot.isLoggedIn() || !super.run() || !config.toggleCombat())
-                    return;
-
-                if(config.centerLocation().distanceTo(Rs2Player.getWorldLocation()) < config.attackRadius() &&
-                        !config.centerLocation().equals(new WorldPoint(0, 0, 0)) &&  AIOFighterPlugin.getState() != State.BANKING) {
-                    if(ShortestPathPlugin.getPathfinder() != null)
-                        Rs2Walker.setTarget(null);
-                    AIOFighterPlugin.setState(State.IDLE);
-                }
-
-                attackableArea = new Rs2WorldArea(config.centerLocation().toWorldArea());
-                attackableArea = attackableArea.offset(config.attackRadius());
-                List<String> npcsToAttack = Arrays.stream(config.attackableNpcs().split(","))
-                        .map(x -> x.trim().toLowerCase())
-                        .collect(Collectors.toList());
-
-                filteredAttackableNpcs.set(
-                        Rs2Npc.getAttackableNpcs(config.attackReachableNpcs())
-                                .filter(npc -> npc.getWorldLocation().distanceTo(config.centerLocation()) <= config.attackRadius())
-                                .filter(npc -> {
-                                    String name = npc.getName();
-                                    if (name == null || name.isEmpty()) return false;
-                                    return !npcsToAttack.isEmpty() && npcsToAttack.stream().anyMatch(name::equalsIgnoreCase);
-                                })
-                                .sorted(Comparator.comparingInt((Rs2NpcModel npc) -> Objects.equals(npc.getInteracting(), Microbot.getClient().getLocalPlayer()) ? 0 : 1)
-                                        .thenComparingInt(npc -> Rs2Player.getRs2WorldPoint().distanceToPath(npc.getWorldLocation())))
-                                .collect(Collectors.toList())
-                );
-                final List<Rs2NpcModel> attackableNpcs = new ArrayList<>();
-
-                for (var attackableNpc: filteredAttackableNpcs.get()) {
-                    if (attackableNpc == null || attackableNpc.getName() == null) continue;
-                    for (var npcToAttack: npcsToAttack) {
-                        if (npcToAttack.equalsIgnoreCase(attackableNpc.getName())) {
-                            attackableNpcs.add(attackableNpc);
-                        }
-                    }
-                }
-
-                filteredAttackableNpcs.set(attackableNpcs);
-
-                if(config.state().equals(State.BANKING) || config.state().equals(State.WALKING))
-                    return;
-
-                if (config.toggleCenterTile() && config.centerLocation().getX() == 0
-                        && config.centerLocation().getY() == 0) {
-                    if (!messageShown) {
-                        Microbot.showMessage("Please set a center location");
-                        messageShown = true;
-                    }
-                    return;
-                }
-                messageShown = false;
-
-                // Check if we should wait for loot
-                if (config.toggleWaitForLoot() && AIOFighterPlugin.isWaitingForLoot()) {
-                    long timeSinceKill = System.currentTimeMillis() - AIOFighterPlugin.getLastNpcKilledTime();
-                    
-                    if (timeSinceKill >= AIOFighterPlugin.LOOT_WAIT_TIMEOUT) {
-                        // Timeout reached - stop waiting and resume combat
-                        AIOFighterPlugin.setWaitingForLoot(false);
-                        AIOFighterPlugin.setLastNpcKilledTime(0);
-                        Microbot.log("Loot wait timeout reached, resuming combat");
-                    } else {
-                        // Still waiting - don't attack
-                        int secondsLeft = (int)((AIOFighterPlugin.LOOT_WAIT_TIMEOUT - timeSinceKill) / 1000);
-                        Microbot.status = "Waiting for loot (" + secondsLeft + "s)";
-                        return;
-                    }
-                }
-
-                if (AIOFighterPlugin.getCooldown() > 0 || Rs2Combat.inCombat()) {
-                    AIOFighterPlugin.setState(State.COMBAT);
-                    handleItemOnNpcToKill();
-                    return;
-                }
-
-                if (!attackableNpcs.isEmpty()) {
-                    Rs2NpcModel npc = attackableNpcs.stream().findFirst().orElse(null);
-
-                    if (!Rs2Camera.isTileOnScreen(npc.getLocalLocation()))
-                        Rs2Camera.turnTo(npc);
-
-                    Rs2Npc.interact(npc, "attack");
-                    Microbot.status = "Attacking " + npc.getName();
-                    AIOFighterPlugin.setCooldown(config.playStyle().getRandomTickInterval());
-
-                } else {
-                    Microbot.log("No attackable NPC found");
-                }
-            } catch (Exception ex) {
-                Microbot.logStackTrace(this.getClass().getSimpleName(), ex);
-            }
-        }, 0, 600, TimeUnit.MILLISECONDS);
-    }
-
-
-    /**
-     * item on npcs that need to kill like rockslug
-     */
-    private void handleItemOnNpcToKill() {
-        Rs2NpcModel npc = Rs2Npc.getNpcsForPlayer(ActorModel::isDead).findFirst().orElse(null);
-        List<String> lizardVariants = new ArrayList<>(Arrays.asList("Lizard", "Desert Lizard", "Small Lizard"));
-        if (npc == null) return;
-        if (lizardVariants.contains(npc.getName()) && npc.getHealthRatio() < 5) {
-            Rs2Inventory.useItemOnNpc(ItemID.SLAYER_BAG_OF_SALT, npc);
-            Rs2Player.waitForAnimation();
-        } else if (npc.getName().equalsIgnoreCase("rockslug") && npc.getHealthRatio() < 5) {
-            Rs2Inventory.useItemOnNpc(ItemID.SLAYER_ICY_WATER, npc);
-            Rs2Player.waitForAnimation();
-        } else if (npc.getName().equalsIgnoreCase("gargoyle") && npc.getHealthRatio() < 3) {
-            Rs2Inventory.useItemOnNpc(ItemID.SLAYER_ROCK_HAMMER, npc);
-            Rs2Player.waitForAnimation();
-        }
-    }
-
-    @Override
-    public void shutdown() {
-        super.shutdown();
-    }
-=======
 package net.runelite.client.plugins.microbot.aiofighter.combat;
 
 import lombok.SneakyThrows;
@@ -377,5 +206,4 @@
     public void shutdown() {
         super.shutdown();
     }
->>>>>>> 5aabd967
 }