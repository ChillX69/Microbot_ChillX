--- conflicted
+++ resolved
@@ -18,10 +18,7 @@
 import java.awt.*;
 
 import static net.runelite.client.plugins.natepainthelper.Info.*;
-<<<<<<< HEAD
-=======
 
->>>>>>> 3646d353
 
 @PluginDescriptor(
         name = "Micro Crafting",
