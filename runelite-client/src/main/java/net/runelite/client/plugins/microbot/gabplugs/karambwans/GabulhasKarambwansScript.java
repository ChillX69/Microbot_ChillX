--- conflicted
+++ resolved
@@ -1,6 +1,7 @@
 package net.runelite.client.plugins.microbot.gabplugs.karambwans;
 
 import lombok.extern.slf4j.Slf4j;
+import net.runelite.api.coords.WorldArea;
 import net.runelite.api.coords.WorldPoint;
 import net.runelite.client.Notifier;
 import net.runelite.client.plugins.microbot.Microbot;
@@ -9,16 +10,16 @@
 import net.runelite.client.plugins.microbot.util.bank.enums.BankLocation;
 import net.runelite.client.plugins.microbot.util.gameobject.Rs2GameObject;
 import net.runelite.client.plugins.microbot.util.inventory.Rs2Inventory;
-import net.runelite.client.plugins.microbot.util.math.Rs2Random;
 import net.runelite.client.plugins.microbot.util.npc.Rs2Npc;
 import net.runelite.client.plugins.microbot.util.player.Rs2Player;
 import net.runelite.client.plugins.microbot.util.walker.Rs2Walker;
 
 import javax.inject.Inject;
+import java.util.Objects;
 import java.util.concurrent.TimeUnit;
 
+import static net.runelite.client.plugins.microbot.gabplugs.karambwans.GabulhasKarambwansInfo.*;
 import static net.runelite.client.plugins.microbot.gabplugs.karambwans.GabulhasKarambwansInfo.botStatus;
-import static net.runelite.client.plugins.microbot.gabplugs.karambwans.GabulhasKarambwansInfo.states;
 
 @Slf4j
 public class GabulhasKarambwansScript extends Script {
@@ -26,7 +27,7 @@
     @Inject
     private Notifier notifier;
 
-    private final WorldPoint fishingPoint = new WorldPoint(2899, 3118, 0);
+    private WorldPoint zanarisRing = new WorldPoint(2412, 4434, 0);
 
     private WorldPoint bankPoint = new WorldPoint(2381, 4455, 0);
 
@@ -40,30 +41,28 @@
                 switch (botStatus) {
                     case FISHING:
                         fishingLoop();
-                        botStatus = states.WALKING_TO_BANK;
-                        sleep(1000, 2000);
+                        botStatus = states.WALKING_TO_RING_TO_BANK;
+                        sleep(10000, 20000);
                         break;
                     case WALKING_TO_RING_TO_BANK:
                         walkToRingToBank();
                         botStatus = states.WALKING_TO_BANK;
                         sleep(100, 3000);
 
-
-
                         break;
                     case WALKING_TO_BANK:
                         doBank();
                         botStatus = states.BANKING;
-                        Rs2Random.waitEx(400, 200);
+                        sleep(100, 3000);
 
                         break;
                     case BANKING:
                         useBank();
-                        botStatus = states.WALKING_TO_FISH;
+                        botStatus = states.WALKING_TO_RING_TO_FISH;
                         sleep(100, 3000);
                         break;
-                    case WALKING_TO_FISH:
-                        walkToFish();
+                    case WALKING_TO_RING_TO_FISH:
+                        walkToRingToFish();
                         botStatus = states.FISHING;
                         sleep(100, 3000);
                         break;
@@ -98,17 +97,6 @@
 
     private void walkToRingToBank() {
         Rs2GameObject.interact(29495, "Zanaris");
-<<<<<<< HEAD
-        sleepUntil(() -> Rs2Player.getWorldLocation().equals(fishingPoint));
-    }
-
-    private void doBank() {
-        Rs2Walker.walkTo(bankPoint, 6);
-        while (!Rs2Player.isNearArea(bankPoint, 6)  && super.isRunning()) {
-            Rs2Random.waitEx(400, 200);
-        }
-        Rs2Bank.useBank();
-=======
         Rs2Bank.walkToBank(BankLocation.ZANARIS);
 
         sleepUntil(() -> Rs2Player.getWorldLocation().equals(zanarisRing));
@@ -116,38 +104,22 @@
 
     private void doBank() {
         Rs2Bank.openBank();
->>>>>>> bf811e93
     }
 
     private void useBank() {
         Rs2Bank.depositAll(3142);
-        Rs2Inventory.waitForInventoryChanges(1000);
-        Rs2Bank.emptyFishBarrel();
-        Rs2Random.waitEx(600,200);
     }
 
     private void interactWithFishingSpot() {
         Rs2Npc.interact(4712, "Fish");
     }
 
-<<<<<<< HEAD
-    private void walkToFish() {
-
-
-
-            Rs2Walker.walkTo(fishingPoint, 2);
-            Rs2Random.waitEx(400, 200);
-
-
-        System.out.println("Done walking");
-=======
     private void walkToRingToFish() {
         Rs2Walker.walkTo(2412,4435,0);
         var fairyRing = Rs2GameObject.findObjectById(29560);
         if(!Objects.isNull(fairyRing)) {
             Rs2GameObject.interact(fairyRing, "Last-destination (DKP)");
         }
->>>>>>> bf811e93
 
         Rs2Walker.walkTo(2899,3118,0);
     }
