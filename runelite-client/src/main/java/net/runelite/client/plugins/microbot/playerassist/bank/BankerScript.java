--- conflicted
+++ resolved
@@ -65,10 +65,7 @@
         mainScheduledFuture = scheduledExecutorService.scheduleWithFixedDelay(() -> {
             try {
                 if (!Microbot.isLoggedIn()) return;
-<<<<<<< HEAD
-=======
                 if (!config.bank()) return;
->>>>>>> 9031c215
                 if (Rs2Player.isMoving() || Rs2Player.isAnimating()) return;
                 if (isUpkeepItemDepleted(config) || Rs2Inventory.count() >= 28 - config.minFreeSlots())
                     if (handleBanking())
