--- conflicted
+++ resolved
@@ -1586,14 +1586,7 @@
         if (ShortestPathPlugin.getPathfinderConfig().getTransports().isEmpty()) {
             ShortestPathPlugin.getPathfinderConfig().refresh();
         }
-<<<<<<< HEAD
-
-        List<WorldPoint> targetsList = targets.stream()
-                .collect(Collectors.toList());
-
-=======
-        
->>>>>>> 99646ce2
+
         long originalStart = System.nanoTime();
         Pathfinder pf = new Pathfinder(ShortestPathPlugin.getPathfinderConfig(), worldPoint, targets);
         pf.run();
