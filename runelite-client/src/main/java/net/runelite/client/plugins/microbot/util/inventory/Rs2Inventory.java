package net.runelite.client.plugins.microbot.util.inventory;

import net.runelite.api.*;
import net.runelite.api.events.ItemContainerChanged;
import net.runelite.api.widgets.ComponentID;
import net.runelite.api.widgets.Widget;
import net.runelite.client.plugins.microbot.Microbot;
import net.runelite.client.plugins.microbot.globval.enums.InterfaceTab;
import net.runelite.client.plugins.microbot.util.bank.Rs2Bank;
import net.runelite.client.plugins.microbot.util.equipment.Rs2Equipment;
import net.runelite.client.plugins.microbot.util.gameobject.Rs2GameObject;
import net.runelite.client.plugins.microbot.util.menu.NewMenuEntry;
import net.runelite.client.plugins.microbot.util.shop.Rs2Shop;
import net.runelite.client.plugins.microbot.util.tabs.Rs2Tab;
import net.runelite.client.plugins.microbot.util.widget.Rs2Widget;
import org.apache.commons.lang3.NotImplementedException;

import java.awt.*;
import java.util.ArrayList;
import java.util.Arrays;
import java.util.List;
import java.util.function.Predicate;
import java.util.stream.Collectors;
import java.util.stream.Stream;

import static net.runelite.client.plugins.microbot.util.Global.sleep;

public class Rs2Inventory {

    // The maximum capacity of the inventory
    private static final int CAPACITY = 28;

    public static ItemContainer inventory() {
        return Microbot.getClient().getItemContainer(InventoryID.INVENTORY);
    }

    public static List<Rs2Item> inventoryItems = new ArrayList<>();


    public static void storeInventoryItemsInMemory(ItemContainerChanged e) {
        if (e.getContainerId() == InventoryID.INVENTORY.getId() && e.getItemContainer() != null) {
            List<Rs2Item> _inventoryItems = new ArrayList<>();
            for (int i = 0; i < e.getItemContainer().getItems().length; i++) {
                Item item = inventory().getItems()[i];
                if (item.getId() == -1) continue;
                ItemComposition itemComposition = Microbot.getClientThread().runOnClientThread(() -> Microbot.getClient().getItemDefinition(item.getId()));
                _inventoryItems.add(new Rs2Item(item, itemComposition, i));
            }
            inventoryItems = _inventoryItems;
        }
    }

    public static List<Rs2Item> items() {
        return inventoryItems;
    }

    /**
     * Gets all the items in the inventory.
     *
     * @return A list of all items in the inventory.
     */
    public static List<Rs2Item> all() {
        return items();
    }

    /**
     * A list of all the items that meet a specified filter criteria.
     *
     * @param filter The filter to apply when selecting items.
     * @return A list of items that match the filter.
     */
    public static List<Rs2Item> all(Predicate<Rs2Item> filter) {
        return items().stream().filter(filter).collect(Collectors.toList());
    }

    /**
     * Returns the capacity of your inventory (28).
     *
     * @return The maximum number of items that can be held in the inventory.
     */
    public static int capacity() {
        return CAPACITY;
    }

    /**
     * Combines two items in the inventory by their IDs.
     *
     * @param primaryItemId   The ID of the primary item.
     * @param secondaryItemId The ID of the secondary item.
     * @return True if the combine operation was successful, false otherwise.
     */
    public static boolean combine(int primaryItemId, int secondaryItemId) {
        boolean primaryItemInteracted = use(primaryItemId);
        sleep(100);
        boolean secondaryItemInteracted = use(secondaryItemId);
        return primaryItemInteracted && secondaryItemInteracted;
    }

    /**
     * Combines two items in the inventory by their names.
     *
     * @param primaryItemName   The name of the primary item.
     * @param secondaryItemName The name of the secondary item.
     * @return True if the combine operation was successful, false otherwise.
     */
    public static boolean combine(String primaryItemName, String secondaryItemName) {
        boolean primaryItemInteracted = use(primaryItemName);
        sleep(100);
        boolean secondaryItemInteracted = use(secondaryItemName);
        return primaryItemInteracted && secondaryItemInteracted;
    }

    /**
     * Combines two items in the inventory.
     *
     * @param primary   The primary item.
     * @param secondary The secondary item.
     * @return True if the combine operation was successful, false otherwise.
     */
    public static boolean combine(Rs2Item primary, Rs2Item secondary) {
        boolean primaryItemInteracted = use(primary);
        sleep(100);
        boolean secondaryItemInteracted = use(secondary);
        return primaryItemInteracted && secondaryItemInteracted;
    }

    /**
     * Checks if the inventory contains an item with the specified ID.
     *
     * @param id The ID to check for.
     * @return True if the inventory contains an item with the given ID, false otherwise.
     */
    public static boolean contains(int id) {
        return items().stream().anyMatch(x -> x.id == id);
    }

    /**
     * Checks if the inventory contains items with the specified IDs.
     *
     * @param ids The IDs to check for.
     * @return True if the inventory contains all the specified IDs, false otherwise.
     */
    public static boolean contains(int[] ids) {
        return items().stream().anyMatch(x -> Arrays.stream(ids).anyMatch(id -> id == x.id));
    }

    /**
     * Checks if the inventory contains items with the specified IDs.
     *
     * @param ids The IDs to check for.
     * @return True if the inventory contains all the specified IDs, false otherwise.
     */
    public static boolean contains(Integer... ids) {
        return items().stream().anyMatch(x -> Arrays.stream(ids).anyMatch(i -> i == x.id));
    }

    /**
     * Checks if the inventory contains an item with the specified name.
     *
     * @param name The name to check for.
     * @return True if the inventory contains an item with the specified name, false otherwise.
     */
    public static boolean contains(String name) {
        return items().stream().anyMatch(x -> name.equalsIgnoreCase(x.name));
    }

    /**
     * Checks if the inventory contains items with the specified names.
     *
     * @param names The names to check for.
     * @return True if the inventory contains all the specified names, false otherwise.
     */
    public static boolean contains(String... names) {
        return items().stream().anyMatch(x -> Arrays.stream(names).anyMatch(name -> name.equalsIgnoreCase(x.name)));
    }

    /**
     * Checks if the inventory contains an item that matches the specified filter.
     *
     * @param predicate The filter to apply.
     * @return True if the inventory contains an item that matches the filter, false otherwise.
     */
    public static boolean contains(Predicate<Rs2Item> predicate) {
        return items().stream().anyMatch(predicate);
    }

    /**
     * Checks if the inventory contains all the specified IDs.
     *
     * @param ids The IDs to check for.
     * @return True if the inventory contains all the specified IDs, false otherwise.
     */
    public static boolean containsAll(int... ids) {
        return contains(ids);
    }

    /**
     * Checks if the inventory contains all the specified names.
     *
     * @param names The names to check for.
     * @return True if the inventory contains all the specified names, false otherwise.
     */
    public static boolean containsAll(String... names) {
        return contains(names);
    }

    /**
     * Counts the number of items in the inventory that match the specified ID.
     *
     * @param id The ID to match.
     * @return The count of items that match the ID.
     */
    public static int count(int id) {
        return (int) items().stream().filter(x -> x.id == id).count();
    }

    /**
     * Counts the number of items in the inventory
     *
     * @return The count of items
     */
    public static int count() {
        return items().size();
    }

    /**
     * Counts the number of items in the inventory that match the specified name.
     *
     * @param name The name to match.
     * @return The count of items that match the name.
     */
    public static int count(String name) {
        return (int) items().stream().filter(x -> x.name.toLowerCase().contains(name.toLowerCase())).count();
    }

    /**
     * Counts the number of items in the inventory that match the specified filter.
     *
     * @param predicate The filter to apply.
     * @return The count of items that match the filter.
     */
    public static int count(Predicate<Rs2Item> predicate) {
        return (int) items().stream().filter(predicate).count();
    }

    /**
     * Deselects any item if it is selected.
     *
     * @return True if an item was deselected, false otherwise.
     */
    public static boolean deselect() {
        if (isItemSelected()) {
            return use(getSelectedItemId());
        }
        return false;
    }


    /**
     * Drops the item with the specified ID from the inventory.
     *
     * @param id The ID of the item to drop.
     * @return True if the item was successfully dropped, false otherwise.
     */
    public static boolean drop(int id) {
        Rs2Item item = items().stream().filter(x -> x.id == id).findFirst().orElse(null);
        if (item == null) return false;

        invokeMenu(item, "Drop");

        return true;
    }

    /**
     * Drops the item with the specified name from the inventory.
     *
     * @param name The name of the item to drop.
     * @return True if the item was successfully dropped, false otherwise.
     */
    public static boolean drop(String name) {
        Rs2Item item = items().stream().filter(x -> x.name.equalsIgnoreCase(name)).findFirst().orElse(null);
        if (item == null) return false;

        invokeMenu(item, "Drop");

        return true;
    }

    /**
     * Drops the item from the inventory that matches the specified filter.
     *
     * @param predicate The filter to identify the item to drop.
     * @return True if the item was successfully dropped, false otherwise.
     */
    public static boolean drop(Predicate<Rs2Item> predicate) {
        Rs2Item item = items().stream().filter(predicate).findFirst().orElse(null);
        if (item == null) return false;

        invokeMenu(item, "Drop");

        return true;
    }

    /**
     * Drops all items in the inventory.
     *
     * @return True if all items were successfully dropped, false otherwise.
     */
    public static boolean dropAll() {
        for (Rs2Item item :
                items()) {
            if (item == null) continue;
            invokeMenu(item, "Drop");
            sleep(300, 600);
        }
        return true;
    }

    /**
     * Drops all items in the inventory matching the specified ID.
     *
     * @param id The ID to match.
     * @return True if all matching items were successfully dropped, false otherwise.
     */
    public static boolean dropAll(int id) {
        for (Rs2Item item :
                items().stream().filter(x -> x.id == id).collect(Collectors.toList())) {
            if (item == null) continue;
            invokeMenu(item, "Drop");
            sleep(300, 600);
        }
        return true;
    }

    /**
     * Drops all items in the inventory matching the specified IDs.
     *
     * @param ids The IDs to match.
     * @return True if all matching items were successfully dropped, false otherwise.
     */
    public static boolean dropAll(Integer... ids) {
        for (Rs2Item item :
                items().stream().filter(x -> Arrays.stream(ids).anyMatch(id -> id == x.id)).collect(Collectors.toList())) {
            if (item == null) continue;
            invokeMenu(item, "Drop");
            sleep(300, 600);
        }
        return true;
    }

    /**
     * Drops all items in the inventory matching the specified name.
     *
     * @param name The name to match.
     * @return True if all matching items were successfully dropped, false otherwise.
     */
    public static boolean dropAll(String name) {
        for (Rs2Item item :
                items().stream().filter(x -> x.name.equalsIgnoreCase(name)).collect(Collectors.toList())) {
            if (item == null) continue;
            invokeMenu(item, "Drop");
            sleep(300, 600);
        }
        return true;
    }

    /**
     * Drops all items in the inventory matching the specified names.
     *
     * @param names The names to match.
     * @return True if all matching items were successfully dropped, false otherwise.
     */
    public static boolean dropAll(String... names) {
        for (Rs2Item item :
                items().stream().filter(x -> Arrays.stream(names).anyMatch(name -> name.equalsIgnoreCase(x.name))).collect(Collectors.toList())) {
            if (item == null) continue;
            invokeMenu(item, "Drop");
            sleep(300, 600);
        }
        return true;
    }

    /**
     * Drops all items in the inventory matching the specified filter.
     *
     * @param predicate The filter to apply.
     * @return True if all matching items were successfully dropped, false otherwise.
     */
    public static boolean dropAll(Predicate<Rs2Item> predicate) {
        for (Rs2Item item :
                items().stream().filter(predicate).collect(Collectors.toList())) {
            if (item == null) continue;
            invokeMenu(item, "Drop");
            sleep(300, 600);
        }
        return true;
    }

    /**
     * Drops all items in the inventory that don't match the given IDs.
     *
     * @param ids The IDs to exclude.
     * @return True if all non-matching items were successfully dropped, false otherwise.
     */
    public static boolean dropAllExcept(Integer... ids) {
        return dropAll(x -> Arrays.stream(ids).noneMatch(id -> id == x.id));
    }

    /**
     * Drops all items in the inventory that don't match the given names.
     *
     * @param names The names to exclude.
     * @return True if all non-matching items were successfully dropped, false otherwise.
     */
    public static boolean dropAllExcept(String... names) {
        return dropAll(x -> Arrays.stream(names).noneMatch(name -> name.equalsIgnoreCase(x.name)));
    }

    /**
     * Drops all items in the inventory that are not filtered.
     *
     * @param predicate The filter to apply.
     * @return True if all non-matching items were successfully dropped, false otherwise.
     */
    public static boolean dropAllExcept(Predicate<Rs2Item> predicate) {
        for (Rs2Item item :
                items().stream().filter(predicate).collect(Collectors.toList())) {
            if (item == null) continue;
            invokeMenu(item, "Drop");
            sleep(300, 600);
        }
        return true;
    }

    /**
     * Drop all items that fall under the gpValue
     *
     * @param gpValue minimum amount of gp required to not drop the item
     * @return
     */
    public static boolean dropAllExcept(int gpValue) {
        return dropAllExcept(gpValue, false);
    }

    /**
     * Drop all items that fall under the gpValue
     *
     * @param gpValue    minimum amount of gp required to not drop the item
     * @param ignoreFood
     * @return
     */
    public static boolean dropAllExcept(int gpValue, boolean ignoreFood) {
        for (Rs2Item item :
                new ArrayList<>(items())) {
            if (item == null) continue;
            if (ignoreFood && item.isFood()) continue;
            long totalPrice = (long) Microbot.getClientThread().runOnClientThread(() ->
                    Microbot.getItemManager().getItemPrice(item.id) * item.quantity);
            if (totalPrice >= gpValue) continue;

            invokeMenu(item, "Drop");
            sleep(300, 600);
        }
        return true;
    }

    /**
     * Returns the count of empty slots in your inventory.
     *
     * @return The number of empty slots.
     */
    public static int emptySlotCount() {
        Widget inventory = getInventory();
        if (inventory == null) return -1;

        return capacity() - inventory.getDynamicChildren().length;
    }

    /**
     * Returns a list of items that do not fit the given criteria based on the provided filter.
     *
     * @param predicate The filter to apply.
     * @return A list of items that do not match the filter criteria.
     */
    public static List<Rs2Item> except(Predicate<Rs2Item> predicate) {
        return items().stream().filter(predicate.negate()).collect(Collectors.toList());
    }

    /**
     * Returns the count of full slots in your inventory.
     *
     * @return The number of full slots.
     */
    public static int fullSlotCount() {
        // Implement fullSlotCount logic here
        return 0;
    }

    /**
     * Gets the last item in the inventory that matches the specified item ID.
     *
     * @param id The ID to match.
     * @return The last item that matches the ID, or null if not found.
     */
    public static Rs2Item getLast(int id) {

        long count = items().size();
        Stream<Rs2Item> stream = items().stream();

        return stream.skip(count - 1).findFirst().orElse(null);
    }

    /**
     * Gets the first item in the inventory that matches the specified item ID.
     *
     * @param id The ID to match.
     * @return The first item that matches the ID, or null if not found.
     */
    public static Rs2Item get(int id) {
        return items().stream().filter(x -> x.id == id).findFirst().orElse(null);
    }

    /**
     * Gets the first item in the inventory that matches one of the given IDs.
     *
     * @param ids The IDs to match.
     * @return The first item that matches one of the IDs, or null if not found.
     */
    public static Rs2Item get(Integer... ids) {
        return items().stream().filter(x -> Arrays.stream(ids).anyMatch(i -> i == x.id)).findFirst().orElse(null);
    }

    /**
     * Gets the item in the inventory with the specified name.
     * this method ignores casing
     *
     * @param name The name to match.
     * @return The item with the specified name, or null if not found.
     */
    public static Rs2Item get(String name) {
        return get(name, false);
    }

    /**
     * Gets the item in the inventory with the specified name.
     * this method ignores casing
     *
     * @param name The name to match.
     * @return The item with the specified name, or null if not found.
     */
    public static Rs2Item get(String name, boolean exact) {
        if (exact)
            return items().stream().filter(x -> x.name.equalsIgnoreCase(name)).findFirst().orElse(null);
        else
            return items().stream().filter(x -> x.name.toLowerCase().contains(name.toLowerCase())).findFirst().orElse(null);
    }

    /**
     * Gets the item in the inventory with one of the specified names.
     *
     * @param names The names to match.
     * @return The item with one of the specified names, or null if not found.
     */
    public static Rs2Item get(String... names) {
        return items().stream().filter(x -> Arrays.stream(names).anyMatch(n -> n.equalsIgnoreCase(x.name))).findFirst().orElse(null);
    }

    /**
     * Gets the item in the inventory that matches the specified filter criteria.
     *
     * @param predicate The filter to apply.
     * @return The item that matches the filter criteria, or null if not found.
     */
    public static Rs2Item get(Predicate<Rs2Item> predicate) {
        return items().stream().filter(predicate).findFirst().orElse(null);
    }

    /**
     * Checks if the player has a certain quantity of an item.
     *
     * @param id     The id of the item to check.
     * @param amount The desired quantity of the item.
     * @return True if the player has the specified quantity of the item, false otherwise.
     */
    public static boolean hasItemAmount(int id, int amount) {
        Rs2Item rs2Item = get(id);
        if (rs2Item == null) return false;
        if (rs2Item.isStackable) {
            return rs2Item.quantity >= amount;
        } else {
            return items().stream().filter(x -> x.id == id).count() >= amount;
        }
    }

    /**
     * Checks if the player has a certain quantity of an item.
     *
     * @param id        The id of the item to check.
     * @param amount    The desired quantity of the item.
     * @param stackable A boolean indicating if the item is stackable.
     * @return True if the player has the specified quantity of the item, false otherwise.
     */
    public static boolean hasItemAmount(int id, int amount, boolean stackable) {
        Rs2Item item = get(id);
        return stackable ? item.quantity >= amount : items().stream().filter(x -> x.id == id).count() >= amount;
    }

    /**
     * Checks if the player has a certain quantity of an item.
     *
     * @param name   The name of the item to check.
     * @param amount The desired quantity of the item.
     * @return True if the player has the specified quantity of the item, false otherwise.
     */
    public static boolean hasItemAmount(String name, int amount) {
        return hasItemAmount(name, amount, false);
    }

    /**
     * Checks if the player has a certain quantity of an item.
     *
     * @param name      The name of the item to check.
     * @param amount    The desired quantity of the item.
     * @param stackable A boolean indicating if the item is stackable.
     * @return True if the player has the specified quantity of the item, false otherwise.
     */
    public static boolean hasItemAmount(String name, int amount, boolean stackable) {
        return hasItemAmount(name, amount, stackable, false);
    }

    /**
     * Checks if the player has a certain quantity of an item.
     *
     * @param name      The name of the item to check.
     * @param amount    The desired quantity of the item.
     * @param stackable A boolean indicating if the item is stackable.
     * @param exact     A boolean indicating whether the check should be exact or partial for non-stackable items.
     * @return True if the player has the specified quantity of the item, false otherwise.
     */
    public static boolean hasItemAmount(String name, int amount, boolean stackable, boolean exact) {
        if (!stackable) {
            if (exact) {
                return items().stream().filter(x -> x.name.equalsIgnoreCase(name)).count() >= amount;
            } else {
                return items().stream().filter(x -> x.name.toLowerCase().contains(name.toLowerCase())).count() >= amount;
            }
        }

        Rs2Item item = get(name, exact);
        if (item == null) return false;
        return item.quantity >= amount;
    }

    /**
     * @param id
     * @return boolean
     */
    public static boolean hasItem(int id) {
        return get(id) != null;
    }

    /**
     * @param name
     * @return boolean
     */
    public static boolean hasItem(String name) {
        return get(name) != null;
    }

    /**
     * @param name
     * @return boolean
     */
    public static boolean hasItem(String name, boolean exact) {
        return get(name, true) != null;
    }

    /**
     * @param names
     * @return boolean
     */
    public static boolean hasItem(String... names) {
        return get(names) != null;
    }

    /**
     * Gets the actions available for the item in the specified slot.
     *
     * @param slot The slot to check.
     * @return An array of available actions for the item in the slot.
     */
    public static String[] getActionsForSlot(int slot) {
        return items().stream()
                .filter(x -> x.slot == slot)
                .map(x -> x.actions)
                .findFirst().orElse(new String[]{});
    }

    public static List<Rs2Item> getInventoryFood() {
        return items().stream()
                .filter(x -> Arrays.stream(x.actions).anyMatch(a -> a != null && a.equalsIgnoreCase("eat")))
                .collect(Collectors.toList());
    }

    public static List<Rs2Item> getPotions() {
        return items().stream()
                .filter(x -> Arrays.stream(x.actions).anyMatch(a -> a != null && a.equalsIgnoreCase("drink")))
                .collect(Collectors.toList());
    }

    /**
     * Gets the count of empty slots in your inventory.
     *
     * @return The number of empty slots.
     */
    public static int getEmptySlots() {
        return CAPACITY - items().size();
    }

    /**
     * Gets the index of the first empty slot in your inventory.
     * returns -1 if no empty slot is found
     *
     * @return The index of the first empty slot, or -1 if none are found.
     */
    public static int getFirstEmptySlot() {
        if (isFull()) return -1;
        for (int i = 0; i < inventory().getItems().length; i++) {
            if (inventory().getItems()[i].getId() == -1)
                return i;
        }
        return -1;
    }

    /**
     * Gets the index of the next full slot in your inventory.
     * return -1 if no full slot has been found
     *
     * @return The index of the next full slot, or -1 if none are found.
     */
    public static int getFirstFullSlot() {
        if (isEmpty()) return -1;
        return items().stream()
                .sorted()
                .findFirst()
                .map(Rs2Item::getSlot)
                .orElse(-1);
    }

    /**
     * Gets the ID of the item in the specified slot.
     * Returns -1 if the slot has not been found or no item has been found
     *
     * @param slot The slot to check.
     * @return The ID of the item in the slot, or -1 if the slot is empty.
     */
    public static int getIdForSlot(int slot) {
        Rs2Item item = items().stream().filter(x -> x.slot == slot).findFirst().orElse(null);
        if (item == null) return -1;
        return item.id;
    }

    /**
     * Gets the basic inventory widget. Basic means the bank is not open, the Grand Exchange is not open, the shop is not open, etc.
     *
     * @return The basic inventory widget.
     */
    public static Widget getInventoryWidget() {
        return Rs2Widget.getWidget(ComponentID.INVENTORY_CONTAINER);
    }

    /**
     * Gets the item in the specified slot of the inventory.
     *
     * @param slot The index of the slot to retrieve.
     * @return The item in the specified slot, or null if the slot is empty.
     */
    public static Rs2Item getItemInSlot(int slot) {
        return items().stream()
                .filter(x -> x.slot == slot)
                .findFirst()
                .orElse(null);
    }

    /**
     * Gets the name of the item in the specified slot of the inventory.
     *
     * @param slot The slot to retrieve the name for.
     * @return The name of the item in the slot, or an empty string if the slot is empty.
     */
    public static String getNameForSlot(int slot) {
        return items().stream()
                .filter(x -> x.slot == slot)
                .findFirst()
                .map(x -> x.name)
                .orElse(null);
    }

    /**
     * Gets a random item from the inventory that matches the specified item IDs.
     *
     * @param itemIDs The item IDs to match.
     * @return A random item that matches the item IDs, or null if no matching items are found.
     */
    public static Rs2Item getRandom(int... itemIDs) {
        return items().stream()
                .filter(x -> Arrays.stream(itemIDs)
                        .anyMatch(i -> i == x.id))
                .findAny()
                .orElse(null);
    }

    /**
     * Gets a random item from the inventory that matches the specified item names.
     *
     * @param itemNames The item names to match.
     * @return A random item that matches the item names, or null if no matching items are found.
     */
    public static Rs2Item getRandom(String... itemNames) {
        return items().stream()
                .filter(x -> Arrays.stream(itemNames)
                        .anyMatch(i -> i.equalsIgnoreCase(x.name)))
                .findAny()
                .orElse(null);
    }

    /**
     * Gets a random item from the inventory that matches the specified item filter.
     *
     * @param itemFilter The filter to apply.
     * @return A random item that matches the filter criteria, or null if no matching items are found.
     */
    public static Rs2Item getRandom(Predicate<Rs2Item> itemFilter) {
        return items().stream()
                .filter(itemFilter)
                .findAny()
                .orElse(null);
    }

    /**
     * Gets the ID of the currently selected item in the inventory.
     * Returns -1 if none is found
     *
     * @return The ID of the currently selected item, or -1 if no item is selected.
     */
    public static int getSelectedItemId() {
        if (Microbot.getClient().getSelectedWidget() == null) return -1;
        return Microbot.getClient().getSelectedWidget().getItemId();
    }

    /**
     * Gets the index of the currently selected item in the inventory.
     * Returns -1 if none is found
     *
     * @return The index of the currently selected item, or -1 if no item is selected.
     */
    public static int getSelectedItemIndex() {
        if (Microbot.getClient().getSelectedWidget() == null) return -1;
        return Microbot.getClient().getSelectedWidget().getIndex();
    }

    /**
     * Gets the name of the currently selected item in the inventory.
     *
     * @return The name of the currently selected item, or an empty string if no item is selected.
     */
    public static String getSelectedItemName() {
        if (Microbot.getClient().getSelectedWidget() == null) return null;
        return Microbot.getClient().getSelectedWidget().getName();
    }

    /**
     * Interacts with an item with the specified ID in the inventory using the first available action.
     *
     * @param id The ID of the item to interact with.
     * @return True if the interaction was successful, false otherwise.
     */
    public static boolean interact(int id) {
        return interact(id, "");
    }

    /**
     * Interacts with an item with the specified ID in the inventory using the specified action.
     *
     * @param id     The ID of the item to interact with.
     * @param action The action to perform on the item.
     * @return True if the interaction was successful, false otherwise.
     */
    public static boolean interact(int id, String action) {
        Rs2Item rs2Item = items().stream().filter(x -> x.id == id).findFirst().orElse(null);
        if (rs2Item == null) return false;
        invokeMenu(rs2Item, action);
        return true;
    }

    /**
     * Interacts with an item with the specified name in the inventory using the first available action.
     *
     * @param name The name of the item to interact with.
     * @return True if the interaction was successful, false otherwise.
     */
    public static boolean interact(String name) {
        interact(name, "", false);
        return true;
    }

    /**
     * Interacts with an item with the specified name in the inventory using the specified action.
     *
     * @param name   The name of the item to interact with.
     * @param action The action to perform on the item.
     * @return True if the interaction was successful, false otherwise.
     */
    public static boolean interact(String name, String action) {
        interact(name, action, false);
        return true;
    }

    /**
     * Interacts with an item with the specified name in the inventory using the specified action.
     *
     * @param name   The name of the item to interact with.
     * @param action The action to perform on the item.
     * @return True if the interaction was successful, false otherwise.
     */
    public static boolean interact(String name, String action, boolean exact) {
        Rs2Item rs2Item;
        if (exact) {
            rs2Item = items().stream().filter(x -> x.name.equalsIgnoreCase(name.toLowerCase())).findFirst().orElse(null);
        } else {
            rs2Item = items().stream().filter(x -> x.name.toLowerCase().contains(name.toLowerCase())).findFirst().orElse(null);
        }
        if (rs2Item == null) return false;
        invokeMenu(rs2Item, action);
        return true;
    }

    /**
     * Interacts with an item in the inventory using the first available action based on the specified filter.
     *
     * @param filter The filter to apply.
     * @return True if the interaction was successful, false otherwise.
     */
    public static boolean interact(Predicate<Rs2Item> filter) {
        return interact(filter, "Use");
    }

    /**
     * Interacts with an item in the inventory using the specified action based on the specified filter.
     *
     * @param filter The filter to apply.
     * @param action The action to perform on the item.
     * @return True if the interaction was successful, false otherwise.
     */
    public static boolean interact(Predicate<Rs2Item> filter, String action) {
        Rs2Item rs2Item = items().stream().filter(filter).findFirst().orElse(null);
        if (rs2Item == null) return false;
        invokeMenu(rs2Item, action);
        return true;
    }

    /**
     * Interacts with a given item in the inventory using the first available action.
     * If the item has an invalid slot value, it will find the slot based on the item ID.
     *
     * @param item The item to interact with.
     * @return True if the interaction was successful, false otherwise.
     */
    public static boolean interact(Rs2Item item) {
        return interact(item, "");
    }

    /**
     * Interacts with a given item in the inventory using the specified action.
     * If the item has an invalid slot value, it will find the slot based on the item ID.
     *
     * @param item   The item to interact with.
     * @param action The action to perform on the item.
     * @return True if the interaction was successful, false otherwise.
     */
    public static boolean interact(Rs2Item item, String action) {
        if (item == null) return false;
        Rs2Item rs2Item = items().stream().filter(x -> x == item).findFirst().orElse(null);
        if (rs2Item == null) {
            rs2Item = items().stream().filter(x -> x.id == item.id).findFirst().orElse(null);
            if (rs2Item == null) return false;
        }
        invokeMenu(rs2Item, action);
        return true;
    }

    /**
     * Checks whether the inventory is empty (contains no items).
     *
     * @return True if the inventory is empty, false otherwise.
     */
    public static boolean isEmpty() {
        return items().isEmpty();
    }

    /**
     * Checks whether the inventory is configured to ignore whether shift interactions are enabled or not.
     *
     * @return True if the inventory ignores shift interactions, false otherwise.
     */
    public static boolean isForceNoShift() {
        throw new NotImplementedException("TODO");
    }

    /**
     * Determines whether the inventory is full (all slots are occupied).
     *
     * @return True if the inventory is full, false otherwise.
     */
    public static boolean isFull() {
        return items().size() == CAPACITY;
    }

    /**
     * Checks if the inventory is full based on the item name.
     *
     * @param name The name of the item to check.
     * @return true if the inventory is full, false otherwise.
     */
    public static boolean isFull(String name) {
        Rs2Item rs2Item = get(name);
        if (rs2Item == null && items().size() == CAPACITY) return true;
        return rs2Item != null && rs2Item.quantity <= 1 && items().size() == CAPACITY;
    }

    /**
     * Checks if the inventory is full based on the item ID.
     *
     * @param id The ID of the item to check.
     * @return true if the inventory is full, false otherwise.
     */
    public static boolean isFull(int id) {
        Rs2Item rs2Item = get(id);
        if (rs2Item == null && items().size() == CAPACITY) return true;
        return rs2Item != null && rs2Item.quantity <= 1 && items().size() == CAPACITY;
    }

    /**
     * Checks whether an item is currently selected in your inventory.
     *
     * @return True if an item is selected, false otherwise.
     */
    public static boolean isItemSelected() {
        return Microbot.getClient().isWidgetSelected();
    }

    /**
     * Checks whether the inventory is open.
     *
     * @return True if the inventory is open, false otherwise.
     */
    public static boolean isOpen() {
        return Rs2Tab.getCurrentTab() == InterfaceTab.INVENTORY;
    }

    /**
     * Checks if the given slot in the inventory is empty.
     *
     * @param slot The slot to check.
     * @return True if the slot is empty, false otherwise.
     */
    public static boolean isSlotEmpty(int slot) {
        Widget inventory = getInventory();

        if (inventory == null) return false;

        return slot <= inventory.getDynamicChildren().length;
    }

    /**
     * Checks if the given slot in the inventory is empty.
     *
     * @param slots The slots to check.
     * @return True if the slot is empty, false otherwise.
     */
    public static boolean isSlotsEmpty(int... slots) {
        Widget inventory = getInventory();

        if (inventory == null) return false;

        for (int slot :
                slots) {
            if (slot > inventory.getDynamicChildren().length) return false;
        }

        return true;
    }

    /**
     * Checks if the given slot in the inventory is full (contains an item).
     *
     * @param slot The slot to check.
     * @return True if the slot is full, false otherwise.
     */
    public static boolean isSlotFull(int slot) {
        return !isSlotEmpty(slot);
    }

    /**
     * Gets the bounding rectangle for the slot of the specified item in the inventory.
     *
     * @param rs2Item The item to get the bounds for.
     * @return The bounding rectangle for the item's slot, or null if the item is not found.
     */
    public static java.awt.Rectangle itemBounds(Rs2Item rs2Item) {
        Widget inventory = getInventory();

        if (inventory == null) return null;

        Widget item = Arrays.stream(inventory.getDynamicChildren())
                .filter(x -> x.getItemId() == rs2Item.id)
                .findFirst()
                .orElse(null);

        if (item == null) return null;

        return item.getBounds();
    }

    /**
     * Checks if your inventory only contains items with the specified ID.
     *
     * @param ids The IDs to check.
     * @return True if the inventory only contains items with the specified IDs, false otherwise.
     */
    public static boolean onlyContains(Integer... ids) {
        return items().stream().allMatch(x -> Arrays.stream(ids).allMatch(id -> x.id == id));
    }

    /**
     * Checks if your inventory only contains items with the specified names.
     *
     * @param names The names to check.
     * @return True if the inventory only contains items with the specified names, false otherwise.
     */
    public static boolean onlyContains(String... names) {
        return items().stream().allMatch(x -> Arrays.stream(names).allMatch(name -> x.name.equalsIgnoreCase(name)));
    }

    /**
     * Checks if your inventory only contains items that match the specified filter.
     *
     * @param predicate The filter to apply.
     * @return True if the inventory only contains items that match the filter, false otherwise.
     */
    public static boolean onlyContains(Predicate<Rs2Item> predicate) {
        // Implement onlyContains logic here
        return items().stream().allMatch(predicate);
    }

    /**
     * Opens the inventory.
     *
     * @return True if the inventory is successfully opened, false otherwise.
     */
    public static boolean open() {
        Rs2Tab.switchToInventoryTab();
        return true;
    }

    /**
     * Gets the size of the inventory.
     *
     * @return The size of the inventory.
     */
    public static int size() {
        return items().size();
    }

    /**
     * Gets the slot for the item with the specified ID.
     *
     * @param id The ID of the item.
     * @return The slot index for the item, or -1 if not found.
     */
    public static int slot(int id) {
        Rs2Item item = items().stream().filter(x -> x.id == id).findFirst().orElse(null);
        if (item == null) return -1;

        return items().indexOf(item);
    }

    /**
     * Gets the slot for the item with the specified name.
     *
     * @param name The name of the item.
     * @return The slot index for the item, or -1 if not found.
     */
    public static int slot(String name) {
        Rs2Item item = items().stream().filter(x -> x.name.equalsIgnoreCase(name)).findFirst().orElse(null);
        if (item == null) return -1;

        return items().indexOf(item);
    }

    /**
     * Gets the slot for the item that matches the specified filter.
     *
     * @param predicate The filter to apply.
     * @return The slot index for the item, or -1 if not found.
     */
    public static int slot(Predicate<Rs2Item> predicate) {
        Rs2Item item = items().stream().filter(predicate).findFirst().orElse(null);
        if (item == null) return -1;

        return items().indexOf(item);
    }

    /**
     * Checks if the specified slot contains items that match the given IDs.
     *
     * @param slot The slot to check.
     * @param ids  The IDs to match.
     * @return True if the slot contains items that match the IDs, false otherwise.
     */
    public static boolean slotContains(int slot, int[] ids) {
        Rs2Item item = items().get(slot);
        if (item == null) return false;
        return Arrays.stream(ids).anyMatch(x -> x == item.id);
    }

    /**
     * Checks if the specified slot contains items that match the given IDs.
     *
     * @param slot The slot to check.
     * @param ids  The IDs to match.
     * @return True if the slot contains items that match the IDs, false otherwise.
     */
    public static boolean slotContains(int slot, Integer... ids) {
        Rs2Item item = items().get(slot);
        if (item == null) return false;
        return Arrays.stream(ids).anyMatch(x -> x == item.id);
    }

    /**
     * Checks if the specified slot contains items that match the given names.
     *
     * @param slot  The slot to check.
     * @param names The names to match.
     * @return True if the slot contains items that match the names, false otherwise.
     */
    public static boolean slotContains(int slot, String... names) {
        Rs2Item item = items().get(slot);
        if (item == null) return false;
        return Arrays.stream(names).anyMatch(x -> x.equalsIgnoreCase(item.name));
    }


    /**
     * Interacts with the specified slot in the inventory using the first available action.
     *
     * @param slot The slot to interact with.
     * @return True if the interaction is successful, false otherwise.
     */
    public static boolean slotInteract(int slot) {
        return slotInteract(slot, "");
    }

    /**
     * Interacts with the specified slot in the inventory using the specified action.
     *
     * @param slot   The slot to interact with.
     * @param action The action to perform.
     * @return True if the interaction is successful, false otherwise.
     */
    public static boolean slotInteract(int slot, String action) {
        Rs2Item item = items().get(slot);

        if (item == null) return false;
        if (action == null || action.isEmpty())
            action = Arrays.stream(item.actions).findFirst().orElse("");

        return interact(item.id, action);
    }

    /**
     * Checks if the specified slot contains items whose names contain the given substring.
     *
     * @param slot The slot to check.
     * @param sub  The substring to search for in item names.
     * @return True if the slot contains items with names containing the substring, false otherwise.
     */
    public static boolean slotNameContains(int slot, String sub) {
        Rs2Item item = items().get(slot);
        if (item == null) return false;
        return item.name.contains(sub);
    }


    /**
     * Uses the last item with the specified ID in the inventory.
     *
     * @param id The ID to match.
     * @return The last item that matches the ID, or null if not found.
     */
    public static boolean useLast(int id) {

        Rs2Item rs2Item = getLast(id);
        if (rs2Item == null) return false;
        return use(rs2Item);
    }

    /**
     * Uses the item with the specified name in the inventory.
     *
     * @param name The name of the item to use.
     * @return True if the item is successfully used, false otherwise.
     */
    public static boolean useUnNoted(String name) {
        Rs2Item item = items().stream().filter(x -> x.name.toLowerCase().contains(name.toLowerCase()) && !x.isNoted).findFirst().orElse(null);
        if (item == null) return false;
        return interact(item, "Use");
    }

    /**
     * Uses the item with the specified ID in the inventory.
     *
     * @param id The ID of the item to use.
     * @return True if the item is successfully used, false otherwise.
     */
    public static boolean use(int id) {
        Rs2Item item = items().stream().filter(x -> x.id == id).findFirst().orElse(null);
        if (item == null) return false;
        return interact(id, "Use");
    }

    /**
     * Uses the item with the specified name in the inventory.
     *
     * @param name The name of the item to use.
     * @return True if the item is successfully used, false otherwise.
     */
    public static boolean use(String name) {
        Rs2Item item = items().stream().filter(x -> x.name.toLowerCase().contains(name.toLowerCase())).findFirst().orElse(null);
        if (item == null) return false;
        return interact(name, "Use");
    }

    /**
     * Uses the given item in the inventory.
     *
     * @param rs2Item The item to use.
     * @return True if the item is successfully used, false otherwise.
     */
    public static boolean use(Rs2Item rs2Item) {
        Rs2Item item = items().stream().filter(x -> x == rs2Item).findFirst().orElse(null);
        if (item == null) return false;
        return interact(item, "Use");
    }

    /**
     * @param name
     */
    public static void equip(String name) {
        wield(name);
    }

    /**
     * @param name item name
     */
    public static void wield(String name) {
        if (Rs2Equipment.isWearing(name, true)) return;
        invokeMenu(get(name), "wield");
    }

    /**
     * @param name item name
     */
    public static void wear(String name) {
        invokeMenu(get(name), "wear");
    }

    /**
     * @param id item id
     */
    public static void equip(int id) {
        wield(id);
    }

    /**
     * @param id item id
     */
    public static void wield(int id) {
        invokeMenu(get(id), "wield");
    }

    /**
     * @param id item id
     */
    public static void wear(int id) {
        invokeMenu(get(id), "wear");
    }

    /**
     * use unnoted inventory item on ingame object
     *
     * @param item     name of the item to use
     * @param objectID to use item on
     * @return
     */
    public static boolean useUnNotedItemOnObject(String item, int objectID) {
        if (Rs2Bank.isOpen()) return false;
        useUnNoted(item);
        Rs2GameObject.interact(objectID);
        return true;
    }

    /**
     * use unnoted inventory item on ingame object
     *
     * @param item   name of the item to use
     * @param object to use item on
     * @return
     */
    public static boolean useUnNotedItemOnObject(String item, TileObject object) {
        if (Rs2Bank.isOpen()) return false;
        useUnNoted(item);
        sleep(100);
        if (!isItemSelected()) return false;
        Rs2GameObject.interact(object);
        return true;
    }

    /**
     * use inventory item on ingame object
     *
     * @param item
     * @param objectID
     * @return
     */
    public static boolean useItemOnObject(int item, int objectID) {
        if (Rs2Bank.isOpen()) return false;
        use(item);
        sleep(100);
        if (!isItemSelected()) return false;
        Rs2GameObject.interact(objectID);
        return true;
    }

    public static Rs2Item getNotedItem(String name, boolean exact) {
        if (exact)
            return items().stream().filter(x -> x.name.equalsIgnoreCase(name) && x.isNoted).findFirst().orElse(null);
        else
            return items().stream().filter(x -> x.name.toLowerCase().contains(name.toLowerCase()) && x.isNoted).findFirst().orElse(null);
    }

    /**
     * @param name
     * @return
     */
    public static boolean hasNotedItem(String name) {
        return getNotedItem(name, false) != null;
    }

    /**
     * @param name
     * @param exact
     * @return
     */
    public static boolean hasNotedItem(String name, boolean exact) {
        return getNotedItem(name, exact) != null;
    }

    public static Rs2Item getUnNotedItem(String name, boolean exact) {
        if (exact)
            return items().stream().filter(x -> x.name.equalsIgnoreCase(name) && !x.isNoted).findFirst().orElse(null);
        else
            return items().stream().filter(x -> x.name.toLowerCase().contains(name.toLowerCase()) && !x.isNoted).findFirst().orElse(null);
    }

    public static boolean hasUnNotedItem(String name) {
        return getUnNotedItem(name, false) != null;
    }

    public static boolean hasUnNotedItem(String name, boolean exact) {
        return getUnNotedItem(name, exact) != null;
    }

    /**
     * Method executes menu actions
     *
     * @param rs2Item Current item to interact with
     * @param action  Action used on the item
     */
    private static void invokeMenu(Rs2Item rs2Item, String action) {
        if (rs2Item == null) return;

        Rs2Tab.switchToInventoryTab();
        Microbot.status = action + " " + rs2Item.name;

        int param0;
        int param1;
        int identifier = 3;
        MenuAction menuAction = MenuAction.CC_OP;
        if (!action.isEmpty()) {
            String[] actions;
            actions = rs2Item.actions;

            for (int i = 0; i < actions.length; i++) {
                if (action.equalsIgnoreCase(actions[i])) {
                    identifier = i + 2;
                    break;
                }
            }
        }
        param0 = rs2Item.slot;
        if (action.equalsIgnoreCase("drop") || action.equalsIgnoreCase("empty") || action.equalsIgnoreCase("check")) {
            identifier++;
        }
        if (Rs2Bank.isOpen()) {
            identifier += 6;
            param1 = 983043;
        } else {
            param1 = 9764864;
        }
        if (isItemSelected()) {
            menuAction = MenuAction.WIDGET_TARGET_ON_WIDGET;
        } else if (action.equalsIgnoreCase("use")) {
            menuAction = MenuAction.WIDGET_TARGET;
        } else if (action.equalsIgnoreCase("cast")) {
            menuAction = MenuAction.WIDGET_TARGET_ON_WIDGET;
        }


        //grandexchange inventory
        if (action.equalsIgnoreCase("offer")) {
            identifier = 1;
            param1 = 30605312;
        }

        // Shop Inventory
        switch (action) {
            case "Value":
                // Logic to check Value of item
                identifier = 1;
                param1 = 19726336;
            case "Sell 1":
                // Logic to sell one item
                identifier = 2;
                param1 = 19726336;
                break;
            case "Sell 5":
                // Logic to sell five items
                identifier = 3;
                param1 = 19726336;
                break;
            case "Sell 10":
                // Logic to sell ten items
                identifier = 4;
                param1 = 19726336;
                break;
            case "Sell 50":
                // Logic to sell fifty items
                identifier = 5;
                param1 = 19726336;
                break;
<<<<<<< HEAD
            default:
                System.out.println(action);
                throw new IllegalArgumentException("Invalid action");

=======
>>>>>>> 161463ef
        }

        Microbot.doInvoke(new NewMenuEntry(param0, param1, menuAction.getId(), identifier, rs2Item.id, rs2Item.name), new Rectangle(0, 0, 1, 1));
        //Rs2Reflection.invokeMenu(param0, param1, menuAction.getId(), identifier, rs2Item.id, action, target, -1, -1);
    }

    private static Widget getInventory() {
        final int BANK_PIN_INVENTORY_ITEM_CONTAINER = 17563648;
        return Microbot.getClientThread().runOnClientThread(() -> {
            Widget inventoryWidget = Microbot.getClient().getWidget(ComponentID.INVENTORY_CONTAINER);
            Widget bankInventoryWidget = Microbot.getClient().getWidget(ComponentID.BANK_INVENTORY_ITEM_CONTAINER);
            Widget bankPinInventoryWidget = Microbot.getClient().getWidget(BANK_PIN_INVENTORY_ITEM_CONTAINER);
            if (inventoryWidget != null && inventoryWidget.getDynamicChildren() != null && !inventoryWidget.isHidden()) {
                return inventoryWidget;
            }
            if (bankInventoryWidget != null && bankInventoryWidget.getDynamicChildren() != null && !bankInventoryWidget.isHidden()) {
                return bankInventoryWidget;
            }
            if (bankPinInventoryWidget != null && bankPinInventoryWidget.getDynamicChildren() != null && !bankPinInventoryWidget.isHidden()) {
                return bankPinInventoryWidget;
            }
            return null;
        });
    }

    /**
     * Sell item to the shop
     *
     * @param itemName item to sell
     * @param quantity STRING quantity of items to sell
     * @return true if the item was successfully sold, false otherwise
     */
    public static boolean sellItem(String itemName, String quantity) {
        try {
            // Retrieve Rs2Item object corresponding to the item name
            Rs2Item rs2Item = items().stream()
                    .filter(item -> item.name.equalsIgnoreCase(itemName))
                    .findFirst().orElse(null);

            if (rs2Item == null) {
                System.out.println("Item not found in inventory.");
                return false;
            }

            String action = "Sell ";
            String actionAndQuantity = (action + quantity);
<<<<<<< HEAD

=======
>>>>>>> 161463ef
            invokeMenu(rs2Item, actionAndQuantity);
            return true;
        } catch (Exception ex) {
            System.out.println(ex.getMessage());
            return false;
        }
    }


}



<|MERGE_RESOLUTION|>--- conflicted
+++ resolved
@@ -1559,13 +1559,6 @@
                 identifier = 5;
                 param1 = 19726336;
                 break;
-<<<<<<< HEAD
-            default:
-                System.out.println(action);
-                throw new IllegalArgumentException("Invalid action");
-
-=======
->>>>>>> 161463ef
         }
 
         Microbot.doInvoke(new NewMenuEntry(param0, param1, menuAction.getId(), identifier, rs2Item.id, rs2Item.name), new Rectangle(0, 0, 1, 1));
@@ -1612,10 +1605,6 @@
 
             String action = "Sell ";
             String actionAndQuantity = (action + quantity);
-<<<<<<< HEAD
-
-=======
->>>>>>> 161463ef
             invokeMenu(rs2Item, actionAndQuantity);
             return true;
         } catch (Exception ex) {
