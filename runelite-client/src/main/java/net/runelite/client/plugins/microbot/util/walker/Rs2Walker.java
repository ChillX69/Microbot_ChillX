package net.runelite.client.plugins.microbot.util.walker;

import com.google.common.util.concurrent.ThreadFactoryBuilder;
import lombok.Setter;
import net.runelite.api.Point;
import net.runelite.api.*;
import net.runelite.api.coords.LocalPoint;
import net.runelite.api.coords.WorldArea;
import net.runelite.api.coords.WorldPoint;
import net.runelite.client.plugins.devtools.MovementFlag;
import net.runelite.client.plugins.microbot.Microbot;
import net.runelite.client.plugins.microbot.shortestpath.ShortestPathConfig;
import net.runelite.client.plugins.microbot.shortestpath.ShortestPathPlugin;
import net.runelite.client.plugins.microbot.shortestpath.Transport;
import net.runelite.client.plugins.microbot.shortestpath.pathfinder.Pathfinder;
import net.runelite.client.plugins.microbot.util.gameobject.Rs2GameObject;
import net.runelite.client.plugins.microbot.util.math.Random;
import net.runelite.client.plugins.microbot.util.menu.NewMenuEntry;
import net.runelite.client.plugins.microbot.util.npc.Rs2Npc;
import net.runelite.client.plugins.microbot.util.player.Rs2Player;
import net.runelite.client.plugins.microbot.util.tile.Rs2Tile;
import net.runelite.client.ui.overlay.worldmap.WorldMapPoint;

import java.awt.*;
import java.util.List;
import java.util.*;
import java.util.concurrent.ExecutorService;
import java.util.concurrent.Executors;
import java.util.concurrent.ThreadFactory;
import java.util.stream.Collectors;
import java.util.stream.IntStream;

import static net.runelite.client.plugins.microbot.util.Global.*;


public class Rs2Walker {
    static int stuckCount = 0;
    static WorldPoint lastPosition;
    @Setter
    public static ShortestPathConfig config;
    static int idle = 0;

    static WorldPoint currentTarget;

    private static ExecutorService pathfindingExecutor = Executors.newSingleThreadExecutor();

    public static boolean walkTo(WorldArea area, int distanceThreshold) {
        if (area.distanceTo(Rs2Player.getWorldLocation()) > distanceThreshold){
            var points = area.toWorldPointList();
            var index = new java.util.Random().nextInt(points.size());
            return Rs2Walker.walkTo(points.get(index));
        }
        return true;
    }
    
    public static boolean walkTo(int x, int y, int plane) {
        return walkTo(x, y, plane, 6);
    }

    public static boolean walkTo(int x, int y, int plane, int distance) {
        return walkTo(new WorldPoint(x, y, plane), distance);
    }


    public static boolean walkTo(WorldPoint target) {
        return walkTo(target, 6);
    }

    public static boolean walkTo(WorldPoint target, int distance) {
        if (Rs2Player.getWorldLocation().distanceTo(target) <= distance) {
            return true;
        }
        if (currentTarget != null && currentTarget.equals(target) && ShortestPathPlugin.getMarker() != null && !Microbot.getClientThread().scheduledFuture.isDone())
            return false;
        setTarget(target);
        stuckCount = 0;
        idle = 0;
        Microbot.getClientThread().runOnSeperateThread(() -> {
            while (true) {
                if (!Microbot.isLoggedIn()) {
                    setTarget(null);
                    break;
                }
                if (ShortestPathPlugin.getPathfinder() == null) {
                    if (ShortestPathPlugin.getMarker() == null)
                        break;
                    Microbot.status = "Waiting for pathfinder...";
                    continue;
                }
                if (!ShortestPathPlugin.getPathfinder().isDone()) {
                    Microbot.status = "Waiting for path calculation...";
                    continue;
                }

                if (isNear(ShortestPathPlugin.getPathfinder().getPath().get(ShortestPathPlugin.getPathfinder().getPath().size() - 1))) {
                    setTarget(null);
                    break;
                }

                if (stuckCount > 10) {
                    setTarget(null);
                }

                List<WorldPoint> path = ShortestPathPlugin.getPathfinder().getPath();
                int indexOfStartPoint = getClosestTileIndex(path);
                lastPosition = Rs2Player.getWorldLocation();

                if (Rs2Player.getWorldLocation().distanceTo(target) == 0)
                    break;

                /**
                 * MAIN WALK LOOP
                 */
                for (int i = indexOfStartPoint; i < ShortestPathPlugin.getPathfinder().getPath().size() - 1; i++) {
                    WorldPoint currentWorldPoint = ShortestPathPlugin.getPathfinder().getPath().get(i);

                    if (!Rs2Tile.isTileReachable(currentWorldPoint)) {
                        continue;
                    }

                    /**
                     * CHECK DOORS
                     */
                    Microbot.status = "Checking for doors...";
                    long startTime = System.currentTimeMillis();

                    boolean doorOrTransportResult = handleDoors(currentWorldPoint, ShortestPathPlugin.getPathfinder().getPath().get(i + 1));
                    if (doorOrTransportResult) {
                        break;
                    }
                    long endTime = System.currentTimeMillis();
                    long totalTime = endTime - startTime;
                    System.out.println("Handling doors took " + totalTime + "ms");

                    if (!Microbot.getClient().isInInstancedRegion()) {
                        Microbot.status = "Checking for transports...";
                        startTime = System.currentTimeMillis();
                        doorOrTransportResult = handleTransports(path, i);
                        endTime = System.currentTimeMillis();
                        totalTime = endTime - startTime;
                        System.out.println("Handling transports took " + totalTime + "ms");
                    }

                    if (doorOrTransportResult)
                        break;

                    if (currentWorldPoint.distanceTo2D(Rs2Player.getWorldLocation()) > config.recalculateDistance()
                            || Rs2Player.getWorldLocation().distanceTo(target) < 12 && currentWorldPoint.distanceTo2D(Rs2Player.getWorldLocation()) > distance) {
                        // InstancedRegions require localPoint instead of worldpoint to navigate
                        if (Microbot.getClient().isInInstancedRegion()) {
                            Rs2Walker.walkFastCanvas(currentWorldPoint);
                            sleep(600, 1000);
                        } else {
                            long movingStart = System.currentTimeMillis();
                            Rs2Walker.walkMiniMap(getPointWithWallDistance(currentWorldPoint));
                            int randomInt = Random.random(3, 5);
                            sleepUntilTrue(() -> currentWorldPoint.distanceTo2D(Rs2Player.getWorldLocation()) < randomInt, 100, 2000);
                            if (System.currentTimeMillis() - movingStart < 120) {
                                sleep(600, 1000);
                            }
                            break;
                        }
                        //avoid tree attacking you in draynor
                        checkIfStuck();
                    }
                }

                if (Rs2Tile.getWalkableTilesAroundPlayer(distance).contains(target)) {
                    System.out.println("walk minimap");
                    Rs2Walker.walkMiniMap(target);
                    sleep(600, 1200);
                    System.out.println("sleep walk minimap");
                }
            }
            return Rs2Player.getWorldLocation().distanceTo(target) < distance;
        });
        return false;
    }

    public static WorldPoint getPointWithWallDistance(WorldPoint target){
        var tiles = Rs2Tile.getReachableTilesFromTile(target, 1);

        var localPoint = LocalPoint.fromWorld(Microbot.getClient().getTopLevelWorldView(), target);
        if (Microbot.getClient().getCollisionMaps() != null && localPoint != null) {
            int[][] flags = Microbot.getClient().getCollisionMaps()[Microbot.getClient().getPlane()].getFlags();

            if (hasMinimapRelevantMovementFlag(localPoint, flags)){
                for (var tile : tiles.keySet()){
                    var localTilePoint = LocalPoint.fromWorld(Microbot.getClient().getTopLevelWorldView(), tile);
                    if (localTilePoint == null)
                        continue;

                    if (!hasMinimapRelevantMovementFlag(localTilePoint, flags))
                        return tile;
                }
            }

            int data = flags[localPoint.getSceneX()][localPoint.getSceneY()];

            Set<MovementFlag> movementFlags = MovementFlag.getSetFlags(data);

            if (movementFlags.contains(MovementFlag.BLOCK_MOVEMENT_EAST)
                    || movementFlags.contains(MovementFlag.BLOCK_MOVEMENT_WEST)
                    || movementFlags.contains(MovementFlag.BLOCK_MOVEMENT_NORTH)
                    || movementFlags.contains(MovementFlag.BLOCK_MOVEMENT_SOUTH)){
                for (var tile : tiles.keySet()){
                    var localTilePoint = LocalPoint.fromWorld(Microbot.getClient().getTopLevelWorldView(), tile);
                    if (localTilePoint == null)
                        continue;

                    int tileData = flags[localTilePoint.getSceneX()][localTilePoint.getSceneY()];
                    Set<MovementFlag> tileFlags = MovementFlag.getSetFlags(data);

                    if (tileFlags.isEmpty())
                        return tile;
                }
            }
        }

        return target;
    }

    static boolean hasMinimapRelevantMovementFlag(LocalPoint point, int[][] flagMap){
        int data = flagMap[point.getSceneX()][point.getSceneY()];
        Set<MovementFlag> movementFlags = MovementFlag.getSetFlags(data);

        if (movementFlags.contains(MovementFlag.BLOCK_MOVEMENT_EAST)
            && Rs2Tile.isWalkable(point.dx(1)))
            return true;

        if (movementFlags.contains(MovementFlag.BLOCK_MOVEMENT_WEST)
                && Rs2Tile.isWalkable(point.dx(-1)))
            return true;

        if (movementFlags.contains(MovementFlag.BLOCK_MOVEMENT_NORTH)
                && Rs2Tile.isWalkable(point.dy(1)))
            return true;

        if (movementFlags.contains(MovementFlag.BLOCK_MOVEMENT_SOUTH)
                && Rs2Tile.isWalkable(point.dy(-1)))
            return true;

        return false;
    }

    public static boolean walkMiniMap(WorldPoint worldPoint, int zoomDistance) {
        if (Microbot.getClient().getMinimapZoom() != zoomDistance)
            Microbot.getClient().setMinimapZoom(zoomDistance);

        Point point = Rs2MiniMap.worldToMinimap(worldPoint);

        if (point == null) return false;

        Microbot.getMouse().click(point);

        return true;
    }


    public static boolean walkMiniMap(WorldPoint worldPoint) {
        return walkMiniMap(worldPoint, 5);
    }

    public static boolean walkMiniMap(WorldArea area) {
        var points = area.toWorldPointList();
        var index = new java.util.Random().nextInt(points.size());
        return Rs2Walker.walkMiniMap(points.get(index));
    }

    /**
     * Used in instances like vorkath, jad
     *
     * @param localPoint
     */
    public static void walkFastLocal(LocalPoint localPoint) {
        Point canv = Perspective.localToCanvas(Microbot.getClient(), localPoint, Microbot.getClient().getPlane());
        int canvasX = canv != null ? canv.getX() : -1;
        int canvasY = canv != null ? canv.getY() : -1;

        Microbot.doInvoke(new NewMenuEntry(canvasX, canvasY, MenuAction.WALK.getId(), 0, -1, "Walk here"), new Rectangle(1, 1, Microbot.getClient().getCanvasWidth(), Microbot.getClient().getCanvasHeight()));
        //Rs2Reflection.invokeMenu(canvasX, canvasY, MenuAction.WALK.getId(), 0, -1, "Walk here", "", -1, -1);
    }

    public static void walkFastCanvas(WorldPoint worldPoint){
        walkFastCanvas(worldPoint, true);
    }

    public static void walkFastCanvas(WorldPoint worldPoint, boolean toogleRun) {
        Rs2Player.toggleRunEnergy(toogleRun);
        Point canv;
        if (Microbot.getClient().isInInstancedRegion()) {
            worldPoint = WorldPoint.toLocalInstance(Microbot.getClient(), worldPoint).stream().findFirst().get();
            LocalPoint localPoint = LocalPoint.fromWorld(Microbot.getClient(), worldPoint);
            canv = Perspective.localToCanvas(Microbot.getClient(), localPoint, Microbot.getClient().getPlane());
        } else {
            canv = Perspective.localToCanvas(Microbot.getClient(), LocalPoint.fromScene(worldPoint.getX() - Microbot.getClient().getBaseX(), worldPoint.getY() - Microbot.getClient().getBaseY(), Microbot.getClient().getTopLevelWorldView().getScene()), Microbot.getClient().getPlane());
        }

        int canvasX = canv != null ? canv.getX() : -1;
        int canvasY = canv != null ? canv.getY() : -1;

        Microbot.doInvoke(new NewMenuEntry(canvasX, canvasY, MenuAction.WALK.getId(), 0, -1, "Walk here"), new Rectangle(1, 1, Microbot.getClient().getCanvasWidth(), Microbot.getClient().getCanvasHeight()));
        //Rs2Reflection.invokeMenu(canvasX, canvasY, MenuAction.WALK.getId(), 0, -1, "Walk here", "", -1, -1);
    }

    public static WorldPoint walkCanvas(WorldPoint worldPoint) {
        Point point = Perspective.localToCanvas(Microbot.getClient(), LocalPoint.fromWorld(Microbot.getClient(), worldPoint), Microbot.getClient().getPlane());

        if (point == null) return null;

        Microbot.getMouse().click(point);

        return worldPoint;
    }

    // takes an avg 200-300 ms
    // Used mainly for agility, might have to tweak this for other stuff
    public static boolean canReach(WorldPoint worldPoint, int sizeX, int sizeY) {
        Pathfinder pathfinder = new Pathfinder(ShortestPathPlugin.getPathfinderConfig(), Rs2Player.getWorldLocation(), worldPoint);
        pathfindingExecutor.submit(pathfinder);
        sleepUntil(pathfinder::isDone);
        WorldArea pathArea = new WorldArea(pathfinder.getPath().get(pathfinder.getPath().size() - 1), 3, 3);
        WorldArea objectArea = new WorldArea(worldPoint, sizeX + 2, sizeY + 2);
        boolean result = pathArea
                .intersectsWith2D(objectArea);
        return result;
    }

    public static boolean canReach(WorldPoint worldPoint) {
        Pathfinder pathfinder = new Pathfinder(ShortestPathPlugin.getPathfinderConfig(), Rs2Player.getWorldLocation(), worldPoint);
        pathfindingExecutor.submit(pathfinder);
        sleepUntil(pathfinder::isDone);
        if (pathfinder.getPath().get(pathfinder.getPath().size() - 1).getPlane() != worldPoint.getPlane()) return false;
        WorldArea pathArea = new WorldArea(pathfinder.getPath().get(pathfinder.getPath().size() - 1), 2, 2);
        WorldArea objectArea = new WorldArea(worldPoint, 2, 2);
        boolean result = pathArea
                .intersectsWith2D(objectArea);
        return result;
    }

    public static boolean isCloseToRegion(int distance, int regionX, int regionY) {
        WorldPoint worldPoint = WorldPoint.fromRegion(Microbot.getClient().getLocalPlayer().getWorldLocation().getRegionID(),
                regionX,
                regionY,
                Microbot.getClient().getPlane());

        return worldPoint.distanceTo(Microbot.getClient().getLocalPlayer().getWorldLocation()) < distance;
    }

    public static int distanceToRegion(int regionX, int regionY) {
        WorldPoint worldPoint = WorldPoint.fromRegion(Microbot.getClient().getLocalPlayer().getWorldLocation().getRegionID(),
                regionX,
                regionY,
                Microbot.getClient().getPlane());

        return worldPoint.distanceTo(Microbot.getClient().getLocalPlayer().getWorldLocation());
    }

    /**
     * @param currentWorldPoint
     * @param nextWorldPoint
     * @return
     */
    private static boolean handleDoors(WorldPoint currentWorldPoint, WorldPoint nextWorldPoint) {

        if (ShortestPathPlugin.getPathfinder() == null) return false;

        if (nextWorldPoint == null) return false;

        boolean hasDoor = isDoorPresent(currentWorldPoint, nextWorldPoint);

        if (!hasDoor) return false;

        WallObject wallObject = null;
        Tile currentTile = getTile(currentWorldPoint);
        if (currentTile != null) {
            wallObject = currentTile.getWallObject();
        }
        if (wallObject == null) {
            Tile nextTile = getTile(nextWorldPoint);
            if (nextTile != null) {
                wallObject = nextTile.getWallObject();
            }
        }

        if (wallObject != null) {
            ObjectComposition objectComposition = Rs2GameObject.getObjectComposition(wallObject.getId());

            for (var action : objectComposition.getActions()) {
                if (action != null && (action.contains("Pay-toll") || action.contains("Pick-lock") || action.contains("Walk-through"))) {
                    Rs2GameObject.interact(wallObject, action);
                    Rs2Player.waitForWalking();
                    return true;
                } else if (action != null && action.contains("Walk-through")) {
                    Rs2GameObject.interact(wallObject, action);
                    Rs2Player.waitForWalking();
                    return true;
                }
                if (action != null && action.contains("Pick-lock")) {
                    Rs2GameObject.interact(wallObject, action);
                    Rs2Player.waitForWalking();
                    return true;
                }
            }

            Rs2GameObject.interact(wallObject);
            Rs2Player.waitForWalking();
            return true;
        }
        return false;
    }

    /**
     * @param path
     * @return
     */
    public static int getClosestTileIndex(List<WorldPoint> path) {
        WorldPoint startPoint;

        var tiles = Rs2Tile.getReachableTilesFromTile(Rs2Player.getWorldLocation(), 20);

        startPoint = path.stream()
                .min(Comparator.comparingInt(a -> {
                    if (tiles.containsKey(a))
                        return tiles.get(a);

                    return Integer.MAX_VALUE;
                }))
                .orElse(null);

        return IntStream.range(0, path.size())
                .filter(i -> path.get(i).equals(startPoint))
                .findFirst()
                .orElse(0);
    }

    /**
     * @param start
     */
    public void setStart(WorldPoint start) {
        if (ShortestPathPlugin.getPathfinder() == null) {
            return;
        }
        ShortestPathPlugin.setStartPointSet(true);
        restartPathfinding(start, ShortestPathPlugin.getPathfinder().getTarget());
    }

    /**
     * @param target
     */
    public static void setTarget(WorldPoint target) {
        Player localPlayer = Microbot.getClient().getLocalPlayer();
        if (!ShortestPathPlugin.isStartPointSet() && localPlayer == null) {
            return;
        }

        currentTarget = target;

        if (target == null) {
            synchronized (ShortestPathPlugin.getPathfinderMutex()) {
                if (ShortestPathPlugin.getPathfinder() != null) {
                    ShortestPathPlugin.getPathfinder().cancel();
                }
                ShortestPathPlugin.setPathfinder(null);
            }

            Microbot.getWorldMapPointManager().remove(ShortestPathPlugin.getMarker());
            ShortestPathPlugin.setMarker(null);
            ShortestPathPlugin.setStartPointSet(false);
        } else {
            Microbot.getWorldMapPointManager().removeIf(x -> x == ShortestPathPlugin.getMarker());
            ShortestPathPlugin.setMarker(new WorldMapPoint(target, ShortestPathPlugin.MARKER_IMAGE));
            ShortestPathPlugin.getMarker().setName("Target");
            ShortestPathPlugin.getMarker().setTarget(ShortestPathPlugin.getMarker().getWorldPoint());
            ShortestPathPlugin.getMarker().setJumpOnClick(true);
            Microbot.getWorldMapPointManager().add(ShortestPathPlugin.getMarker());

            WorldPoint start = Microbot.getClient().isInInstancedRegion() ?
                    WorldPoint.fromLocalInstance(Microbot.getClient(), localPlayer.getLocalLocation()) : localPlayer.getWorldLocation();
            ShortestPathPlugin.setLastLocation(start);
            if (ShortestPathPlugin.isStartPointSet() && ShortestPathPlugin.getPathfinder() != null) {
                start = ShortestPathPlugin.getPathfinder().getStart();
            }
            restartPathfinding(start, target);
            if (Microbot.getClientThread().scheduledFuture != null)
                Microbot.getClientThread().scheduledFuture.cancel(true);
        }
    }

    /**
     * @param start
     * @param end
     */
    public static void restartPathfinding(WorldPoint start, WorldPoint end) {
        synchronized (ShortestPathPlugin.getPathfinderMutex()) {
            if (ShortestPathPlugin.getPathfinder() != null) {
                ShortestPathPlugin.getPathfinder().cancel();
                ShortestPathPlugin.getPathfinderFuture().cancel(true);
            }

            if (ShortestPathPlugin.getPathfindingExecutor() == null) {
                ThreadFactory shortestPathNaming = new ThreadFactoryBuilder().setNameFormat("shortest-path-%d").build();
                ShortestPathPlugin.setPathfindingExecutor(Executors.newSingleThreadExecutor(shortestPathNaming));
            }
        }

        Microbot.getClientThread().invokeLater(() -> {
            ShortestPathPlugin.getPathfinderConfig().refresh();
            synchronized (ShortestPathPlugin.getPathfinderMutex()) {
                ShortestPathPlugin.setPathfinder(new Pathfinder(ShortestPathPlugin.getPathfinderConfig(), start, end));
                ShortestPathPlugin.setPathfinderFuture(ShortestPathPlugin.getPathfindingExecutor().submit(ShortestPathPlugin.getPathfinder()));
            }
        });
    }

    /**
     * TODO: REFACTOR DUPLICATE CODE
     *
     * @param a
     * @param b
     * @return
     */
    public static boolean isDoorPresent(WorldPoint a, WorldPoint b) {
        Tile currentTile = getTile(a);
        WallObject wallObject;
        if (currentTile != null) {
            wallObject = currentTile.getWallObject();
        } else {
            wallObject = null;
        }
//        if (wallObject == null)
//            return false;

        if (wallObject != null) {
            ObjectComposition objectComposition = Rs2GameObject.getObjectComposition(wallObject.getId());
            if (objectComposition == null) {
                return false;
            }
            boolean found = false;
            for (String action : objectComposition.getActions()) {
                if (action != null && (action.equals("Open") || action.contains("Pay-toll") || action.contains("Pick-lock") || action.contains("Walk-through"))) {
                    found = true;
                    break;
                }
            }
            if (!found) {
                return false;
            }
            int orientation = wallObject.getOrientationA();
            if (orientation == 1) {
                //blocks west
                if (a.dx(-1).getX() == b.getX()) {
                    return true;
                }
            }
            if (orientation == 4) {
                //blocks east
                if (a.dx(+1).getX() == b.getX()) {
                    return true;
                }
            }
            if (orientation == 2) {
                //blocks north
                if (a.dy(1).getY() == b.getY()) {
                    return true;
                }
            }
            if (orientation == 8) {
                //blocks south
                if (a.dy(-1).getY() == b.getY())
                    return true;
            }
        }

        Tile nextTile = getTile(b);
        WallObject wallObjectb;
        if (nextTile != null) {
            wallObjectb = nextTile.getWallObject();
        } else {
            wallObjectb = null;
        }
        if (wallObjectb == null) {
            return false;
        }
        ObjectComposition objectCompositionb = Rs2GameObject.getObjectComposition(wallObjectb.getId());
        if (objectCompositionb == null) {
            return false;
        }
        boolean foundb = false;
        for (String action : objectCompositionb.getActions()) {
            if (action != null && (action.equals("Open") || action.contains("Pay-toll") || action.contains("Walk-through"))) {
                foundb = true;
                break;
            }
        }
        if (!foundb) {
            return false;
        }
        int orientationb = wallObjectb.getOrientationA();
        if (orientationb == 1) {
            //blocks east
            if (b.dx(-1).getX() == a.getX()) {
                return true;
            }
        }
        if (orientationb == 4) {
            //blocks west
            if (b.dx(+1).getX() == a.getX()) {
                return true;
            }
        }
        if (orientationb == 2) {
            //blocks south
            if (b.dy(+1).getY() == a.getY()) {
                return true;
            }
        }
        if (orientationb == 8) {
            //blocks north
            return b.dy(-1).getY() == a.getY();
        }
        return false;
    }

    /**
     * @param point
     * @return
     */
    public static Tile getTile(WorldPoint point) {
        LocalPoint a;
        if (Microbot.getClient().isInInstancedRegion()) {
            WorldPoint instancedWorldPoint = WorldPoint.toLocalInstance(Microbot.getClient(), point).stream().findFirst().get();
            a = LocalPoint.fromWorld(Microbot.getClient(), instancedWorldPoint);
        } else {
            a = LocalPoint.fromWorld(Microbot.getClient(), point);
        }
        if (a == null) {
            return null;
        }
        return Microbot.getClient().getScene().getTiles()[point.getPlane()][a.getSceneX()][a.getSceneY()];
    }

    /**
     * @param path
     * @param indexOfStartPoint
     * @return
     */
    public static boolean handleTransports(List<WorldPoint> path, int indexOfStartPoint) {
        for (Transport b : ShortestPathPlugin.getTransports().getOrDefault(path.get(indexOfStartPoint), new ArrayList<>())) {
            for (WorldPoint origin : WorldPoint.toLocalInstance(Microbot.getClient(), b.getOrigin())) {

                if (Rs2Player.getWorldLocation().getPlane() != b.getOrigin().getPlane()) {
                    continue;
                }

                for (int i = indexOfStartPoint; i < path.size(); i++) {
                    if (origin.getPlane() != Rs2Player.getWorldLocation().getPlane())
                        continue;
<<<<<<< HEAD
                    if (path.stream().noneMatch(x -> x.equals(b.getDestination()))) continue;

                    int indexOfOrigin = IntStream.range(0, path.size())
                            .filter(f -> path.get(f).equals(b.getOrigin()))
                            .findFirst()
                            .orElse(-1);
                    int indexOfDestination = IntStream.range(0, path.size())
                            .filter(f -> path.get(f).equals(b.getDestination()))
                            .findFirst()
                            .orElse(-1);
                    if (indexOfDestination == -1) continue;
                    if (indexOfOrigin == -1) continue;
                    if (indexOfDestination < indexOfOrigin) continue;

                    if (path.get(i).equals(origin)) {
                        if (b.isShip()) {
                            if (Rs2Npc.getNpcInLineOfSight(b.getNpcName()) != null) {
                                Rs2Npc.interact(b.getNpcName(), b.getAction());
                                Rs2Player.waitForWalking();
                            } else {
                                Rs2Walker.walkFastCanvas(path.get(i));
                                sleep(1200, 1600);
=======
                    }

                    for (int i = indexOfStartPoint; i < path.size(); i++) {
                        if (origin.getPlane() != Rs2Player.getWorldLocation().getPlane())
                            continue;
                        if (path.stream().noneMatch(x -> x.equals(b.getDestination()))) continue;

                        int indexOfOrigin = IntStream.range(0, path.size())
                                .filter(f -> path.get(f).equals(b.getOrigin()))
                                .findFirst()
                                .orElse(-1);
                        int indexOfDestination = IntStream.range(0, path.size())
                                .filter(f -> path.get(f).equals(b.getDestination()))
                                .findFirst()
                                .orElse(-1);
                        if (indexOfDestination == -1) continue;
                        if (indexOfOrigin == -1) continue;
                        if (indexOfDestination < indexOfOrigin) continue;

                        if (!Rs2Tile.isTileReachable(path.get(i))) {
                            continue;
                        }

                        if (path.get(i).equals(origin)) {
                            if (b.isShip()) {
                                if (Rs2Npc.getNpcInLineOfSight(b.getNpcName()) != null) {
                                    Rs2Npc.interact(b.getNpcName(), b.getAction());
                                    sleep(1200, 1600);
                                } else {
                                    Rs2Walker.walkFastCanvas(path.get(i));
                                    sleep(1200, 1600);
                                }
>>>>>>> 27984ca4
                            }
                        }

                        if (b.getDestination().distanceTo2D(Rs2Player.getWorldLocation()) > 20) {
                            handleTrapdoor(b);
                        }

                        if (b.isSpiritTree()) {
                            b.handleSpiritTree();
                        }


                        if (b.isGnomeGlider()) {
                            b.handleGlider();
                        }

                        if (b.isFairyRing()) {
                            b.handleFairyRing();
                        }


                        GameObject gameObject = Rs2GameObject.getGameObjects(b.getObjectId(), b.getOrigin()).stream().findFirst().orElse(null);

                        //check game objects
                        if (gameObject != null && gameObject.getId() == b.getObjectId()) {
                            boolean interact = Rs2GameObject.interact(gameObject, b.getAction(), true);
                            if (!interact) {
                                Rs2Walker.walkMiniMap(path.get(i));
                                sleep(1600, 2000);
                                return false;
                            }
                            Rs2Player.waitForWalking();
                           return true;
                        }


                        //check wall objects (tunnels)
                        WallObject wallObject = Rs2GameObject.getWallObjects(b.getObjectId(), b.getOrigin()).stream().findFirst().orElse(null);
                        if (wallObject != null && wallObject.getId() == b.getObjectId()) {
                            boolean interact = Rs2GameObject.interact(wallObject, b.getAction(), true);
                            if (!interact) {
                                Rs2Walker.walkMiniMap(path.get(i));
                                sleep(1600, 2000);
                                return false;
                            }
                            Rs2Player.waitForWalking();
                            return true;
                        }

                        //check ground objects
                        GroundObject groundObject = Rs2GameObject.getGroundObjects(b.getObjectId(), b.getOrigin()).stream().filter(x -> !x.getWorldLocation().equals(Rs2Player.getWorldLocation())).findFirst().orElse(null);
                        if (groundObject != null && groundObject.getId() == b.getObjectId()) {
                            boolean interact = Rs2GameObject.interact(groundObject, b.getAction(), true);
                            if (!interact) {
                                Rs2Walker.walkMiniMap(path.get(i));
                                sleep(1600, 2000);
                                return false;
                            }
                            if (b.isAgilityShortcut()) {
                                Rs2Player.waitForAnimation();
                            } else {
                                Rs2Player.waitForWalking();
                            }
                            return true;
                        }
                    }


                }
            }
        }
        return false;
    }

    private static boolean handleTrapdoor(Transport b) {
        List<GroundObject> gameObjects = Rs2GameObject.getGroundObjects(25);
        gameObjects = gameObjects.stream().filter(g -> Rs2GameObject.getObjectIdsByName("trapdoor").stream().anyMatch(x -> g.getId() == x)).collect(Collectors.toList());
        GroundObject trapdoor = gameObjects
                .stream()
                .map(x -> {
                    ObjectComposition objectComposition = Rs2GameObject.convertGameObjectToObjectComposition(x.getId());
                    if (objectComposition == null) {
                        return null;
                    }
                    boolean isTrapdoorNearOrigin = x.getWorldLocation().distanceTo(b.getOrigin()) <= 5;
                    if (!isTrapdoorNearOrigin) {
                        return null;
                    }
                    boolean hasOpenAction = !Arrays.stream(objectComposition.getActions()).filter(Objects::nonNull).filter(o -> o.toLowerCase().contains("open")).findFirst().orElse("").isEmpty();
                    if (!hasOpenAction) {
                        return null;
                    }
                    return x;
                }).filter(Objects::nonNull)
                .findFirst().orElse(null);
        if (trapdoor != null) {
            Rs2GameObject.interact(trapdoor, "open");
            Rs2Player.waitForAnimation();
            return true;
        }
        return false;
    }

    /**
     * Checks if the player's current location is within the specified area defined by the given world points.
     *
     * @param worldPoints an array of two world points of the NW and SE corners of the area
     * @return true if the player's current location is within the specified area, false otherwise
     */
    public static boolean isInArea(WorldPoint... worldPoints) {
        WorldPoint playerLocation = Rs2Player.getWorldLocation();
        return playerLocation.getX() <= worldPoints[0].getX() &&   // NW corner x
                playerLocation.getY() >= worldPoints[0].getY() &&   // NW corner y
                playerLocation.getX() >= worldPoints[1].getX() &&   // SE corner x
                playerLocation.getY() <= worldPoints[1].getY();     // SE corner Y
        // draws box from 2 points to check against all variations of player X,Y from said points.
    }

    /**
     * Checks if the player's current location is within the specified range from the given center point.
     *
     * @param centerOfArea a WorldPoint which is the center of the desired area,
     * @param range        an int of range to which the boundaries will be drawn in a square,
     * @return true if the player's current location is within the specified area, false otherwise
     */
    public static boolean isInArea(WorldPoint centerOfArea, int range) {
        WorldPoint nwCorner = new WorldPoint(centerOfArea.getX() + range + range, centerOfArea.getY() - range, centerOfArea.getPlane());
        WorldPoint seCorner = new WorldPoint(centerOfArea.getX() - range - range, centerOfArea.getY() + range, centerOfArea.getPlane());
        return isInArea(nwCorner, seCorner); // call to our sibling
    }

    public static boolean isNear() {
        WorldPoint playerLocation = Rs2Player.getWorldLocation();
        int index = IntStream.range(0, ShortestPathPlugin.getPathfinder().getPath().size())
                .filter(f -> ShortestPathPlugin.getPathfinder().getPath().get(f).distanceTo2D(playerLocation) < 3)
                .findFirst()
                .orElse(-1);
        return index >= ShortestPathPlugin.getPathfinder().getPath().size() - 10;
    }

    /**
     * @param target
     * @return
     */
    public static boolean isNear(WorldPoint target) {
        return Rs2Player.getWorldLocation().equals(target);
    }

    private static void checkIfStuck() {
        if (Rs2Player.getWorldLocation().equals(lastPosition)) {
            stuckCount++;
        } else {
            stuckCount = 0;
        }
    }
}<|MERGE_RESOLUTION|>--- conflicted
+++ resolved
@@ -656,31 +656,6 @@
                 for (int i = indexOfStartPoint; i < path.size(); i++) {
                     if (origin.getPlane() != Rs2Player.getWorldLocation().getPlane())
                         continue;
-<<<<<<< HEAD
-                    if (path.stream().noneMatch(x -> x.equals(b.getDestination()))) continue;
-
-                    int indexOfOrigin = IntStream.range(0, path.size())
-                            .filter(f -> path.get(f).equals(b.getOrigin()))
-                            .findFirst()
-                            .orElse(-1);
-                    int indexOfDestination = IntStream.range(0, path.size())
-                            .filter(f -> path.get(f).equals(b.getDestination()))
-                            .findFirst()
-                            .orElse(-1);
-                    if (indexOfDestination == -1) continue;
-                    if (indexOfOrigin == -1) continue;
-                    if (indexOfDestination < indexOfOrigin) continue;
-
-                    if (path.get(i).equals(origin)) {
-                        if (b.isShip()) {
-                            if (Rs2Npc.getNpcInLineOfSight(b.getNpcName()) != null) {
-                                Rs2Npc.interact(b.getNpcName(), b.getAction());
-                                Rs2Player.waitForWalking();
-                            } else {
-                                Rs2Walker.walkFastCanvas(path.get(i));
-                                sleep(1200, 1600);
-=======
-                    }
 
                     for (int i = indexOfStartPoint; i < path.size(); i++) {
                         if (origin.getPlane() != Rs2Player.getWorldLocation().getPlane())
@@ -712,7 +687,6 @@
                                     Rs2Walker.walkFastCanvas(path.get(i));
                                     sleep(1200, 1600);
                                 }
->>>>>>> 27984ca4
                             }
                         }
 
