<<<<<<< HEAD
/*
 * Copyright (c) 2018, Jasper Ketelaar <Jasper0781@gmail.com>
 * All rights reserved.
 *
 * Redistribution and use in source and binary forms, with or without
 * modification, are permitted provided that the following conditions are met:
 *
 * 1. Redistributions of source code must retain the above copyright notice, this
 *    list of conditions and the following disclaimer.
 * 2. Redistributions in binary form must reproduce the above copyright notice,
 *    this list of conditions and the following disclaimer in the documentation
 *    and/or other materials provided with the distribution.
 *
 * THIS SOFTWARE IS PROVIDED BY THE COPYRIGHT HOLDERS AND CONTRIBUTORS "AS IS" AND
 * ANY EXPRESS OR IMPLIED WARRANTIES, INCLUDING, BUT NOT LIMITED TO, THE IMPLIED
 * WARRANTIES OF MERCHANTABILITY AND FITNESS FOR A PARTICULAR PURPOSE ARE
 * DISCLAIMED. IN NO EVENT SHALL THE COPYRIGHT OWNER OR CONTRIBUTORS BE LIABLE FOR
 * ANY DIRECT, INDIRECT, INCIDENTAL, SPECIAL, EXEMPLARY, OR CONSEQUENTIAL DAMAGES
 * (INCLUDING, BUT NOT LIMITED TO, PROCUREMENT OF SUBSTITUTE GOODS OR SERVICES;
 * LOSS OF USE, DATA, OR PROFITS; OR BUSINESS INTERRUPTION) HOWEVER CAUSED AND
 * ON ANY THEORY OF LIABILITY, WHETHER IN CONTRACT, STRICT LIABILITY, OR TORT
 * (INCLUDING NEGLIGENCE OR OTHERWISE) ARISING IN ANY WAY OUT OF THE USE OF THIS
 * SOFTWARE, EVEN IF ADVISED OF THE POSSIBILITY OF SUCH DAMAGE.
 */
package net.runelite.client.plugins.mta.alchemy;

import lombok.Getter;
import net.runelite.api.gameval.ItemID;

public enum AlchemyItem
{
	LEATHER_BOOTS("Leather Boots", ItemID.MAGICTRAINING_LEATHER_BOOTS),
	ADAMANT_KITESHIELD("Adamant Kiteshield", ItemID.MAGICTRAINING_ADAMANT_KITESHIELD),
	ADAMANT_MED_HELM("Helm", ItemID.MAGICTRAINING_ADAMANT_MED_HELM),
	EMERALD("Emerald", ItemID.MAGICTRAINING_EMERALD),
	RUNE_LONGSWORD("Rune Longsword", ItemID.MAGICTRAINING_RUNE_LONGSWORD),
	EMPTY("", -1),
	UNKNOWN("Unknown", ItemID._100GUIDE_GUIDECAKE);

	@Getter
	private final int id;
	@Getter
	private final String name;

	AlchemyItem(String name, int id)
	{
		this.id = id;
		this.name = name;
	}

	public static AlchemyItem find(String item)
	{
		for (AlchemyItem alchemyItem : values())
		{
			if (item.toLowerCase().contains(alchemyItem.name.toLowerCase()))
			{
				return alchemyItem;
			}
		}
		return null;
	}
}
=======
/*
 * Copyright (c) 2018, Jasper Ketelaar <Jasper0781@gmail.com>
 * All rights reserved.
 *
 * Redistribution and use in source and binary forms, with or without
 * modification, are permitted provided that the following conditions are met:
 *
 * 1. Redistributions of source code must retain the above copyright notice, this
 *    list of conditions and the following disclaimer.
 * 2. Redistributions in binary form must reproduce the above copyright notice,
 *    this list of conditions and the following disclaimer in the documentation
 *    and/or other materials provided with the distribution.
 *
 * THIS SOFTWARE IS PROVIDED BY THE COPYRIGHT HOLDERS AND CONTRIBUTORS "AS IS" AND
 * ANY EXPRESS OR IMPLIED WARRANTIES, INCLUDING, BUT NOT LIMITED TO, THE IMPLIED
 * WARRANTIES OF MERCHANTABILITY AND FITNESS FOR A PARTICULAR PURPOSE ARE
 * DISCLAIMED. IN NO EVENT SHALL THE COPYRIGHT OWNER OR CONTRIBUTORS BE LIABLE FOR
 * ANY DIRECT, INDIRECT, INCIDENTAL, SPECIAL, EXEMPLARY, OR CONSEQUENTIAL DAMAGES
 * (INCLUDING, BUT NOT LIMITED TO, PROCUREMENT OF SUBSTITUTE GOODS OR SERVICES;
 * LOSS OF USE, DATA, OR PROFITS; OR BUSINESS INTERRUPTION) HOWEVER CAUSED AND
 * ON ANY THEORY OF LIABILITY, WHETHER IN CONTRACT, STRICT LIABILITY, OR TORT
 * (INCLUDING NEGLIGENCE OR OTHERWISE) ARISING IN ANY WAY OUT OF THE USE OF THIS
 * SOFTWARE, EVEN IF ADVISED OF THE POSSIBILITY OF SUCH DAMAGE.
 */
package net.runelite.client.plugins.mta.alchemy;

import lombok.Getter;
import net.runelite.api.gameval.ItemID;

enum AlchemyItem
{
	LEATHER_BOOTS("Leather Boots", ItemID.MAGICTRAINING_LEATHER_BOOTS),
	ADAMANT_KITESHIELD("Adamant Kiteshield", ItemID.MAGICTRAINING_ADAMANT_KITESHIELD),
	ADAMANT_MED_HELM("Helm", ItemID.MAGICTRAINING_ADAMANT_MED_HELM),
	EMERALD("Emerald", ItemID.MAGICTRAINING_EMERALD),
	RUNE_LONGSWORD("Rune Longsword", ItemID.MAGICTRAINING_RUNE_LONGSWORD),
	EMPTY("", -1),
	UNKNOWN("Unknown", ItemID._100GUIDE_GUIDECAKE);

	@Getter
	private final int id;
	@Getter
	private final String name;

	AlchemyItem(String name, int id)
	{
		this.id = id;
		this.name = name;
	}

	public static AlchemyItem find(String item)
	{
		for (AlchemyItem alchemyItem : values())
		{
			if (item.toLowerCase().contains(alchemyItem.name.toLowerCase()))
			{
				return alchemyItem;
			}
		}
		return null;
	}
}
>>>>>>> 5369743f
<|MERGE_RESOLUTION|>--- conflicted
+++ resolved
@@ -1,4 +1,3 @@
-<<<<<<< HEAD
 /*
  * Copyright (c) 2018, Jasper Ketelaar <Jasper0781@gmail.com>
  * All rights reserved.
@@ -60,68 +59,4 @@
 		}
 		return null;
 	}
-}
-=======
-/*
- * Copyright (c) 2018, Jasper Ketelaar <Jasper0781@gmail.com>
- * All rights reserved.
- *
- * Redistribution and use in source and binary forms, with or without
- * modification, are permitted provided that the following conditions are met:
- *
- * 1. Redistributions of source code must retain the above copyright notice, this
- *    list of conditions and the following disclaimer.
- * 2. Redistributions in binary form must reproduce the above copyright notice,
- *    this list of conditions and the following disclaimer in the documentation
- *    and/or other materials provided with the distribution.
- *
- * THIS SOFTWARE IS PROVIDED BY THE COPYRIGHT HOLDERS AND CONTRIBUTORS "AS IS" AND
- * ANY EXPRESS OR IMPLIED WARRANTIES, INCLUDING, BUT NOT LIMITED TO, THE IMPLIED
- * WARRANTIES OF MERCHANTABILITY AND FITNESS FOR A PARTICULAR PURPOSE ARE
- * DISCLAIMED. IN NO EVENT SHALL THE COPYRIGHT OWNER OR CONTRIBUTORS BE LIABLE FOR
- * ANY DIRECT, INDIRECT, INCIDENTAL, SPECIAL, EXEMPLARY, OR CONSEQUENTIAL DAMAGES
- * (INCLUDING, BUT NOT LIMITED TO, PROCUREMENT OF SUBSTITUTE GOODS OR SERVICES;
- * LOSS OF USE, DATA, OR PROFITS; OR BUSINESS INTERRUPTION) HOWEVER CAUSED AND
- * ON ANY THEORY OF LIABILITY, WHETHER IN CONTRACT, STRICT LIABILITY, OR TORT
- * (INCLUDING NEGLIGENCE OR OTHERWISE) ARISING IN ANY WAY OUT OF THE USE OF THIS
- * SOFTWARE, EVEN IF ADVISED OF THE POSSIBILITY OF SUCH DAMAGE.
- */
-package net.runelite.client.plugins.mta.alchemy;
-
-import lombok.Getter;
-import net.runelite.api.gameval.ItemID;
-
-enum AlchemyItem
-{
-	LEATHER_BOOTS("Leather Boots", ItemID.MAGICTRAINING_LEATHER_BOOTS),
-	ADAMANT_KITESHIELD("Adamant Kiteshield", ItemID.MAGICTRAINING_ADAMANT_KITESHIELD),
-	ADAMANT_MED_HELM("Helm", ItemID.MAGICTRAINING_ADAMANT_MED_HELM),
-	EMERALD("Emerald", ItemID.MAGICTRAINING_EMERALD),
-	RUNE_LONGSWORD("Rune Longsword", ItemID.MAGICTRAINING_RUNE_LONGSWORD),
-	EMPTY("", -1),
-	UNKNOWN("Unknown", ItemID._100GUIDE_GUIDECAKE);
-
-	@Getter
-	private final int id;
-	@Getter
-	private final String name;
-
-	AlchemyItem(String name, int id)
-	{
-		this.id = id;
-		this.name = name;
-	}
-
-	public static AlchemyItem find(String item)
-	{
-		for (AlchemyItem alchemyItem : values())
-		{
-			if (item.toLowerCase().contains(alchemyItem.name.toLowerCase()))
-			{
-				return alchemyItem;
-			}
-		}
-		return null;
-	}
-}
->>>>>>> 5369743f
+}