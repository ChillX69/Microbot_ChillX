<<<<<<< HEAD
/*
 * Copyright (c) 2018, Jasper Ketelaar <Jasper0781@gmail.com>
 * All rights reserved.
 *
 * Redistribution and use in source and binary forms, with or without
 * modification, are permitted provided that the following conditions are met:
 *
 * 1. Redistributions of source code must retain the above copyright notice, this
 *    list of conditions and the following disclaimer.
 * 2. Redistributions in binary form must reproduce the above copyright notice,
 *    this list of conditions and the following disclaimer in the documentation
 *    and/or other materials provided with the distribution.
 *
 * THIS SOFTWARE IS PROVIDED BY THE COPYRIGHT HOLDERS AND CONTRIBUTORS "AS IS" AND
 * ANY EXPRESS OR IMPLIED WARRANTIES, INCLUDING, BUT NOT LIMITED TO, THE IMPLIED
 * WARRANTIES OF MERCHANTABILITY AND FITNESS FOR A PARTICULAR PURPOSE ARE
 * DISCLAIMED. IN NO EVENT SHALL THE COPYRIGHT OWNER OR CONTRIBUTORS BE LIABLE FOR
 * ANY DIRECT, INDIRECT, INCIDENTAL, SPECIAL, EXEMPLARY, OR CONSEQUENTIAL DAMAGES
 * (INCLUDING, BUT NOT LIMITED TO, PROCUREMENT OF SUBSTITUTE GOODS OR SERVICES;
 * LOSS OF USE, DATA, OR PROFITS; OR BUSINESS INTERRUPTION) HOWEVER CAUSED AND
 * ON ANY THEORY OF LIABILITY, WHETHER IN CONTRACT, STRICT LIABILITY, OR TORT
 * (INCLUDING NEGLIGENCE OR OTHERWISE) ARISING IN ANY WAY OUT OF THE USE OF THIS
 * SOFTWARE, EVEN IF ADVISED OF THE POSSIBILITY OF SUCH DAMAGE.
 */
package net.runelite.client.plugins.mta.graveyard;

import lombok.Getter;
import net.runelite.api.Client;
import net.runelite.api.Item;
import net.runelite.api.ItemContainer;
import net.runelite.api.Player;
import net.runelite.api.events.GameTick;
import net.runelite.api.events.ItemContainerChanged;
import net.runelite.api.gameval.InventoryID;
import net.runelite.api.gameval.ItemID;
import net.runelite.client.eventbus.Subscribe;
import net.runelite.client.game.ItemManager;
import net.runelite.client.plugins.mta.MTAConfig;
import net.runelite.client.plugins.mta.MTAPlugin;
import net.runelite.client.plugins.mta.MTARoom;
import net.runelite.client.ui.overlay.infobox.InfoBoxManager;

import javax.inject.Inject;
import java.awt.image.BufferedImage;

public class GraveyardRoom extends MTARoom
{
	private static final int MTA_GRAVEYARD_REGION = 13462;

	static final int MIN_SCORE = 16;

	private final Client client;
	private final MTAPlugin plugin;
	private final ItemManager itemManager;
	private final InfoBoxManager infoBoxManager;
	private int score;

	@Getter
	private GraveyardCounter counter;

	@Inject
	private GraveyardRoom(MTAConfig config, Client client, MTAPlugin plugin,
		ItemManager itemManager, InfoBoxManager infoBoxManager)
	{
		super(config);
		this.client = client;
		this.plugin = plugin;
		this.itemManager = itemManager;
		this.infoBoxManager = infoBoxManager;
	}

	@Override
	public boolean inside()
	{
		Player player = client.getLocalPlayer();
		return player != null && player.getWorldLocation().getRegionID() == MTA_GRAVEYARD_REGION
			&& player.getWorldLocation().getPlane() == 1;
	}

	@Subscribe
	public void onGameTick(GameTick tick)
	{
		if (!inside() || !config.graveyard())
		{
			if (this.counter != null)
			{
				infoBoxManager.removeIf(e -> e instanceof GraveyardCounter);
				this.counter = null;
			}
		}
	}

	@Subscribe
	public void onItemContainerChanged(ItemContainerChanged event)
	{
		if (!inside())
		{
			return;
		}

		ItemContainer container = event.getItemContainer();

		if (container == client.getItemContainer(InventoryID.INV))
		{
			this.score = score(container.getItems());

			if (counter == null)
			{
				BufferedImage image = itemManager.getImage(ItemID.MAGICTRAINING_BONES1);
				counter = new GraveyardCounter(image, plugin);
				infoBoxManager.addInfoBox(counter);
			}
			counter.setCount(score);
		}
	}

	private int score(Item[] items)
	{
		int score = 0;

		if (items == null)
		{
			return score;
		}

		for (Item item : items)
		{
			score += getPoints(item.getId());
		}

		return score;
	}

	private int getPoints(int id)
	{
		switch (id)
		{
			case ItemID.MAGICTRAINING_BONES1:
				return 1;
			case ItemID.MAGICTRAINING_BONES2:
				return 2;
			case ItemID.MAGICTRAINING_BONES3:
				return 3;
			case ItemID.MAGICTRAINING_BONES4:
				return 4;
			default:
				return 0;
		}
	}
=======
/*
 * Copyright (c) 2018, Jasper Ketelaar <Jasper0781@gmail.com>
 * All rights reserved.
 *
 * Redistribution and use in source and binary forms, with or without
 * modification, are permitted provided that the following conditions are met:
 *
 * 1. Redistributions of source code must retain the above copyright notice, this
 *    list of conditions and the following disclaimer.
 * 2. Redistributions in binary form must reproduce the above copyright notice,
 *    this list of conditions and the following disclaimer in the documentation
 *    and/or other materials provided with the distribution.
 *
 * THIS SOFTWARE IS PROVIDED BY THE COPYRIGHT HOLDERS AND CONTRIBUTORS "AS IS" AND
 * ANY EXPRESS OR IMPLIED WARRANTIES, INCLUDING, BUT NOT LIMITED TO, THE IMPLIED
 * WARRANTIES OF MERCHANTABILITY AND FITNESS FOR A PARTICULAR PURPOSE ARE
 * DISCLAIMED. IN NO EVENT SHALL THE COPYRIGHT OWNER OR CONTRIBUTORS BE LIABLE FOR
 * ANY DIRECT, INDIRECT, INCIDENTAL, SPECIAL, EXEMPLARY, OR CONSEQUENTIAL DAMAGES
 * (INCLUDING, BUT NOT LIMITED TO, PROCUREMENT OF SUBSTITUTE GOODS OR SERVICES;
 * LOSS OF USE, DATA, OR PROFITS; OR BUSINESS INTERRUPTION) HOWEVER CAUSED AND
 * ON ANY THEORY OF LIABILITY, WHETHER IN CONTRACT, STRICT LIABILITY, OR TORT
 * (INCLUDING NEGLIGENCE OR OTHERWISE) ARISING IN ANY WAY OUT OF THE USE OF THIS
 * SOFTWARE, EVEN IF ADVISED OF THE POSSIBILITY OF SUCH DAMAGE.
 */
package net.runelite.client.plugins.mta.graveyard;

import java.awt.image.BufferedImage;
import javax.inject.Inject;
import net.runelite.api.Client;
import net.runelite.api.Item;
import net.runelite.api.ItemContainer;
import net.runelite.api.Player;
import net.runelite.api.events.GameTick;
import net.runelite.api.events.ItemContainerChanged;
import net.runelite.api.gameval.InventoryID;
import net.runelite.api.gameval.ItemID;
import net.runelite.client.eventbus.Subscribe;
import net.runelite.client.game.ItemManager;
import net.runelite.client.plugins.mta.MTAConfig;
import net.runelite.client.plugins.mta.MTAPlugin;
import net.runelite.client.plugins.mta.MTARoom;
import net.runelite.client.ui.overlay.infobox.InfoBoxManager;

public class GraveyardRoom extends MTARoom
{
	private static final int MTA_GRAVEYARD_REGION = 13462;

	static final int MIN_SCORE = 16;

	private final Client client;
	private final MTAPlugin plugin;
	private final ItemManager itemManager;
	private final InfoBoxManager infoBoxManager;
	private int score;

	private GraveyardCounter counter;

	@Inject
	private GraveyardRoom(MTAConfig config, Client client, MTAPlugin plugin,
		ItemManager itemManager, InfoBoxManager infoBoxManager)
	{
		super(config);
		this.client = client;
		this.plugin = plugin;
		this.itemManager = itemManager;
		this.infoBoxManager = infoBoxManager;
	}

	@Override
	public boolean inside()
	{
		Player player = client.getLocalPlayer();
		return player != null && player.getWorldLocation().getRegionID() == MTA_GRAVEYARD_REGION
			&& player.getWorldLocation().getPlane() == 1;
	}

	@Subscribe
	public void onGameTick(GameTick tick)
	{
		if (!inside() || !config.graveyard())
		{
			if (this.counter != null)
			{
				infoBoxManager.removeIf(e -> e instanceof GraveyardCounter);
				this.counter = null;
			}
		}
	}

	@Subscribe
	public void onItemContainerChanged(ItemContainerChanged event)
	{
		if (!inside())
		{
			return;
		}

		ItemContainer container = event.getItemContainer();

		if (container == client.getItemContainer(InventoryID.INV))
		{
			this.score = score(container.getItems());

			if (counter == null)
			{
				BufferedImage image = itemManager.getImage(ItemID.MAGICTRAINING_BONES1);
				counter = new GraveyardCounter(image, plugin);
				infoBoxManager.addInfoBox(counter);
			}
			counter.setCount(score);
		}
	}

	private int score(Item[] items)
	{
		int score = 0;

		if (items == null)
		{
			return score;
		}

		for (Item item : items)
		{
			score += getPoints(item.getId());
		}

		return score;
	}

	private int getPoints(int id)
	{
		switch (id)
		{
			case ItemID.MAGICTRAINING_BONES1:
				return 1;
			case ItemID.MAGICTRAINING_BONES2:
				return 2;
			case ItemID.MAGICTRAINING_BONES3:
				return 3;
			case ItemID.MAGICTRAINING_BONES4:
				return 4;
			default:
				return 0;
		}
	}
>>>>>>> 5369743f
}<|MERGE_RESOLUTION|>--- conflicted
+++ resolved
@@ -1,4 +1,3 @@
-<<<<<<< HEAD
 /*
  * Copyright (c) 2018, Jasper Ketelaar <Jasper0781@gmail.com>
  * All rights reserved.
@@ -148,152 +147,4 @@
 				return 0;
 		}
 	}
-=======
-/*
- * Copyright (c) 2018, Jasper Ketelaar <Jasper0781@gmail.com>
- * All rights reserved.
- *
- * Redistribution and use in source and binary forms, with or without
- * modification, are permitted provided that the following conditions are met:
- *
- * 1. Redistributions of source code must retain the above copyright notice, this
- *    list of conditions and the following disclaimer.
- * 2. Redistributions in binary form must reproduce the above copyright notice,
- *    this list of conditions and the following disclaimer in the documentation
- *    and/or other materials provided with the distribution.
- *
- * THIS SOFTWARE IS PROVIDED BY THE COPYRIGHT HOLDERS AND CONTRIBUTORS "AS IS" AND
- * ANY EXPRESS OR IMPLIED WARRANTIES, INCLUDING, BUT NOT LIMITED TO, THE IMPLIED
- * WARRANTIES OF MERCHANTABILITY AND FITNESS FOR A PARTICULAR PURPOSE ARE
- * DISCLAIMED. IN NO EVENT SHALL THE COPYRIGHT OWNER OR CONTRIBUTORS BE LIABLE FOR
- * ANY DIRECT, INDIRECT, INCIDENTAL, SPECIAL, EXEMPLARY, OR CONSEQUENTIAL DAMAGES
- * (INCLUDING, BUT NOT LIMITED TO, PROCUREMENT OF SUBSTITUTE GOODS OR SERVICES;
- * LOSS OF USE, DATA, OR PROFITS; OR BUSINESS INTERRUPTION) HOWEVER CAUSED AND
- * ON ANY THEORY OF LIABILITY, WHETHER IN CONTRACT, STRICT LIABILITY, OR TORT
- * (INCLUDING NEGLIGENCE OR OTHERWISE) ARISING IN ANY WAY OUT OF THE USE OF THIS
- * SOFTWARE, EVEN IF ADVISED OF THE POSSIBILITY OF SUCH DAMAGE.
- */
-package net.runelite.client.plugins.mta.graveyard;
-
-import java.awt.image.BufferedImage;
-import javax.inject.Inject;
-import net.runelite.api.Client;
-import net.runelite.api.Item;
-import net.runelite.api.ItemContainer;
-import net.runelite.api.Player;
-import net.runelite.api.events.GameTick;
-import net.runelite.api.events.ItemContainerChanged;
-import net.runelite.api.gameval.InventoryID;
-import net.runelite.api.gameval.ItemID;
-import net.runelite.client.eventbus.Subscribe;
-import net.runelite.client.game.ItemManager;
-import net.runelite.client.plugins.mta.MTAConfig;
-import net.runelite.client.plugins.mta.MTAPlugin;
-import net.runelite.client.plugins.mta.MTARoom;
-import net.runelite.client.ui.overlay.infobox.InfoBoxManager;
-
-public class GraveyardRoom extends MTARoom
-{
-	private static final int MTA_GRAVEYARD_REGION = 13462;
-
-	static final int MIN_SCORE = 16;
-
-	private final Client client;
-	private final MTAPlugin plugin;
-	private final ItemManager itemManager;
-	private final InfoBoxManager infoBoxManager;
-	private int score;
-
-	private GraveyardCounter counter;
-
-	@Inject
-	private GraveyardRoom(MTAConfig config, Client client, MTAPlugin plugin,
-		ItemManager itemManager, InfoBoxManager infoBoxManager)
-	{
-		super(config);
-		this.client = client;
-		this.plugin = plugin;
-		this.itemManager = itemManager;
-		this.infoBoxManager = infoBoxManager;
-	}
-
-	@Override
-	public boolean inside()
-	{
-		Player player = client.getLocalPlayer();
-		return player != null && player.getWorldLocation().getRegionID() == MTA_GRAVEYARD_REGION
-			&& player.getWorldLocation().getPlane() == 1;
-	}
-
-	@Subscribe
-	public void onGameTick(GameTick tick)
-	{
-		if (!inside() || !config.graveyard())
-		{
-			if (this.counter != null)
-			{
-				infoBoxManager.removeIf(e -> e instanceof GraveyardCounter);
-				this.counter = null;
-			}
-		}
-	}
-
-	@Subscribe
-	public void onItemContainerChanged(ItemContainerChanged event)
-	{
-		if (!inside())
-		{
-			return;
-		}
-
-		ItemContainer container = event.getItemContainer();
-
-		if (container == client.getItemContainer(InventoryID.INV))
-		{
-			this.score = score(container.getItems());
-
-			if (counter == null)
-			{
-				BufferedImage image = itemManager.getImage(ItemID.MAGICTRAINING_BONES1);
-				counter = new GraveyardCounter(image, plugin);
-				infoBoxManager.addInfoBox(counter);
-			}
-			counter.setCount(score);
-		}
-	}
-
-	private int score(Item[] items)
-	{
-		int score = 0;
-
-		if (items == null)
-		{
-			return score;
-		}
-
-		for (Item item : items)
-		{
-			score += getPoints(item.getId());
-		}
-
-		return score;
-	}
-
-	private int getPoints(int id)
-	{
-		switch (id)
-		{
-			case ItemID.MAGICTRAINING_BONES1:
-				return 1;
-			case ItemID.MAGICTRAINING_BONES2:
-				return 2;
-			case ItemID.MAGICTRAINING_BONES3:
-				return 3;
-			case ItemID.MAGICTRAINING_BONES4:
-				return 4;
-			default:
-				return 0;
-		}
-	}
->>>>>>> 5369743f
 }