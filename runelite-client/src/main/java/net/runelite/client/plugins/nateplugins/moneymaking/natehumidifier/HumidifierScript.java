package net.runelite.client.plugins.nateplugins.moneymaking.natehumidifier;

import net.runelite.api.ItemID;
import net.runelite.client.plugins.microbot.Microbot;
import net.runelite.client.plugins.microbot.Script;
import net.runelite.client.plugins.microbot.util.bank.Rs2Bank;
import net.runelite.client.plugins.microbot.util.inventory.Inventory;
import net.runelite.client.plugins.microbot.util.magic.Rs2Magic;
import net.runelite.client.plugins.skillcalculator.skills.MagicAction;

import java.util.concurrent.TimeUnit;

public class HumidifierScript extends Script {

    public static double version = 1.1;

    public boolean run(HumidifierConfig config) {
        mainScheduledFuture = scheduledExecutorService.scheduleWithFixedDelay(() -> {
            if (!super.run()) return;

            try {
                boolean hasAstralRunesInInventory = Inventory.hasItem(ItemID.ASTRAL_RUNE);
                if (Microbot.pauseAllScripts) return;
                if (Inventory.hasItem(config.ITEM().getName())
                        && hasAstralRunesInInventory) {
                    Rs2Magic.cast(MagicAction.HUMIDIFY);
                    sleepUntilOnClientThread(() -> Inventory.hasItem(config.ITEM().getFinished()));
                } else {
                    bank(config, hasAstralRunesInInventory);
                }
            } catch (Exception ex) {
                System.out.println(ex.getMessage());
            }
        }, 0, 500, TimeUnit.MILLISECONDS);
        return true;
    }

    private void bank(HumidifierConfig config, boolean hasAstralRunes){
        if(Rs2Bank.isOpen()){
            System.out.println("finished item name: "+ config.ITEM().getFinished());
            Rs2Bank.depositAll(config.ITEM().getFinished());
<<<<<<< HEAD
            sleep(200,300);
            if(Rs2Bank.hasBankItem(config.ITEM().getName())) {
                Rs2Bank.withdrawItemAll(true, config.ITEM().getName());
                sleepUntilOnClientThread(() -> Inventory.hasItem(config.ITEM().getName()));
                Rs2Bank.closeBank();
                sleepUntilOnClientThread(() -> !Rs2Bank.isOpen());
            } else {
                Microbot.getNotifier().notify("Run out of Materials");
=======
            sleepUntil(() -> !Inventory.hasItem(config.ITEM().getFinished()));
            if (!hasAstralRunes && !Rs2Bank.hasItem(ItemID.ASTRAL_RUNE)) {
                Microbot.showMessage("You have no astral runes left");
>>>>>>> 5951f178
                shutdown();
                return;
            }
            if(!Rs2Bank.hasItem(config.ITEM().getName())) {
                Microbot.showMessage("Ran out of Materials");
                shutdown();
                return;
            }

            if (!hasAstralRunes) {
                Rs2Bank.withdrawItemsAll(true, "astral rune");
                sleepUntil(() -> Inventory.hasItem(ItemID.ASTRAL_RUNE));
            }

            Rs2Bank.withdrawItemsAll(true, config.ITEM().getName());
            sleepUntilOnClientThread(() -> Inventory.hasItem(config.ITEM().getName()));
            Rs2Bank.closeBank();
            sleepUntilOnClientThread(() -> !Rs2Bank.isOpen());

        } else {
            Rs2Bank.openBank();
        }

    }
}<|MERGE_RESOLUTION|>--- conflicted
+++ resolved
@@ -39,20 +39,9 @@
         if(Rs2Bank.isOpen()){
             System.out.println("finished item name: "+ config.ITEM().getFinished());
             Rs2Bank.depositAll(config.ITEM().getFinished());
-<<<<<<< HEAD
-            sleep(200,300);
-            if(Rs2Bank.hasBankItem(config.ITEM().getName())) {
-                Rs2Bank.withdrawItemAll(true, config.ITEM().getName());
-                sleepUntilOnClientThread(() -> Inventory.hasItem(config.ITEM().getName()));
-                Rs2Bank.closeBank();
-                sleepUntilOnClientThread(() -> !Rs2Bank.isOpen());
-            } else {
-                Microbot.getNotifier().notify("Run out of Materials");
-=======
             sleepUntil(() -> !Inventory.hasItem(config.ITEM().getFinished()));
             if (!hasAstralRunes && !Rs2Bank.hasItem(ItemID.ASTRAL_RUNE)) {
                 Microbot.showMessage("You have no astral runes left");
->>>>>>> 5951f178
                 shutdown();
                 return;
             }
