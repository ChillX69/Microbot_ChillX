/*
 * Copyright (c) 2018, Lotto <https://github.com/devLotto>
 * All rights reserved.
 *
 * Redistribution and use in source and binary forms, with or without
 * modification, are permitted provided that the following conditions are met:
 *
 * 1. Redistributions of source code must retain the above copyright notice, this
 *    list of conditions and the following disclaimer.
 * 2. Redistributions in binary form must reproduce the above copyright notice,
 *    this list of conditions and the following disclaimer in the documentation
 *    and/or other materials provided with the distribution.
 *
 * THIS SOFTWARE IS PROVIDED BY THE COPYRIGHT HOLDERS AND CONTRIBUTORS "AS IS" AND
 * ANY EXPRESS OR IMPLIED WARRANTIES, INCLUDING, BUT NOT LIMITED TO, THE IMPLIED
 * WARRANTIES OF MERCHANTABILITY AND FITNESS FOR A PARTICULAR PURPOSE ARE
 * DISCLAIMED. IN NO EVENT SHALL THE COPYRIGHT OWNER OR CONTRIBUTORS BE LIABLE FOR
 * ANY DIRECT, INDIRECT, INCIDENTAL, SPECIAL, EXEMPLARY, OR CONSEQUENTIAL DAMAGES
 * (INCLUDING, BUT NOT LIMITED TO, PROCUREMENT OF SUBSTITUTE GOODS OR SERVICES;
 * LOSS OF USE, DATA, OR PROFITS; OR BUSINESS INTERRUPTION) HOWEVER CAUSED AND
 * ON ANY THEORY OF LIABILITY, WHETHER IN CONTRACT, STRICT LIABILITY, OR TORT
 * (INCLUDING NEGLIGENCE OR OTHERWISE) ARISING IN ANY WAY OUT OF THE USE OF THIS
 * SOFTWARE, EVEN IF ADVISED OF THE POSSIBILITY OF SUCH DAMAGE.
 */
package net.runelite.client.plugins.screenshot;

import com.google.common.annotations.VisibleForTesting;
import com.google.common.collect.ImmutableList;
import com.google.common.collect.ImmutableMap;
import com.google.common.collect.ImmutableSet;
import com.google.inject.Provides;
import lombok.AccessLevel;
import lombok.Getter;
import lombok.extern.slf4j.Slf4j;
import net.runelite.api.Point;
import net.runelite.api.Actor;
import net.runelite.api.ChatMessageType;
import net.runelite.api.Client;
import net.runelite.api.GameState;
import net.runelite.api.Player;
import net.runelite.api.ScriptID;
import net.runelite.api.SpriteID;
import net.runelite.api.VarClientStr;
import net.runelite.api.Varbits;
import net.runelite.api.annotations.Component;
import net.runelite.api.events.ActorDeath;
import net.runelite.api.events.ChatMessage;
import net.runelite.api.events.GameTick;
import net.runelite.api.events.ScriptCallbackEvent;
import net.runelite.api.events.ScriptPreFired;
import net.runelite.api.events.WidgetLoaded;
import net.runelite.api.widgets.ComponentID;
import net.runelite.api.widgets.InterfaceID;
import net.runelite.api.widgets.Widget;
import static net.runelite.client.RuneLite.SCREENSHOT_DIR;
import net.runelite.client.config.ConfigManager;
import net.runelite.client.eventbus.Subscribe;
import net.runelite.client.events.PlayerLootReceived;
import net.runelite.client.game.SpriteManager;
import net.runelite.client.input.KeyManager;
import net.runelite.client.plugins.Plugin;
import net.runelite.client.plugins.PluginDescriptor;
import net.runelite.client.ui.ClientToolbar;
import net.runelite.client.ui.ClientUI;
import net.runelite.client.ui.DrawManager;
import net.runelite.client.ui.NavigationButton;
import net.runelite.client.ui.overlay.Overlay;
import net.runelite.client.ui.overlay.OverlayManager;
import net.runelite.client.util.*;
import org.apache.commons.lang3.StringUtils;

import javax.inject.Inject;
import javax.swing.*;
import java.awt.*;
import java.awt.geom.AffineTransform;
import java.awt.image.BufferedImage;
import java.lang.reflect.InvocationTargetException;
import java.time.LocalDate;
import java.util.Map;
import java.util.Set;
import java.util.concurrent.ScheduledExecutorService;
import java.util.function.Consumer;
import java.util.regex.Matcher;
import java.util.regex.Pattern;
import java.util.stream.Collectors;

import static net.runelite.api.widgets.WidgetID.*;
import static net.runelite.client.RuneLite.SCREENSHOT_DIR;

@PluginDescriptor(
        name = "Screenshot",
        description = "Enable the manual and automatic taking of screenshots",
        tags = {"external", "images", "imgur", "integration", "notifications"}
)
@Slf4j
public class ScreenshotPlugin extends Plugin
{
	private static final String COLLECTION_LOG_TEXT = "New item added to your collection log: ";
	private static final String CHEST_LOOTED_MESSAGE = "You find some treasure in the chest!";
	private static final Map<Integer, String> CHEST_LOOT_EVENTS = ImmutableMap.of(12127, "The Gauntlet");
	private static final int GAUNTLET_REGION = 7512;
	private static final int CORRUPTED_GAUNTLET_REGION = 7768;
	private static final Pattern NUMBER_PATTERN = Pattern.compile("([0-9]+)");
	private static final Pattern LEVEL_UP_PATTERN = Pattern.compile(".*Your ([a-zA-Z]+) (?:level is|are)? now (\\d+)\\.");
	private static final Pattern LEVEL_UP_MESSAGE_PATTERN = Pattern.compile("Congratulations, you've (just advanced your (?<skill>[a-zA-Z]+) level\\. You are now level (?<level>\\d+)|reached the highest possible (?<skill99>[a-zA-Z]+) level of 99)\\.");
	private static final Pattern BOSSKILL_MESSAGE_PATTERN = Pattern.compile("Your (.+) kill count is: <col=ff0000>(\\d+)</col>.");
	private static final Pattern VALUABLE_DROP_PATTERN = Pattern.compile(".*Valuable drop: ([^<>]+?\\(((?:\\d+,?)+) coins\\))(?:</col>)?");
	private static final Pattern UNTRADEABLE_DROP_PATTERN = Pattern.compile(".*Untradeable drop: ([^<>]+)(?:</col>)?");
	private static final Pattern DUEL_END_PATTERN = Pattern.compile("You have now (won|lost) ([0-9,]+) duels?\\.");
	private static final Pattern QUEST_PATTERN_1 = Pattern.compile(".+?ve\\.*? (?<verb>been|rebuilt|.+?ed)? ?(?:the )?'?(?<quest>.+?)'?(?: [Qq]uest)?[!.]?$");
	private static final Pattern QUEST_PATTERN_2 = Pattern.compile("'?(?<quest>.+?)'?(?: [Qq]uest)? (?<verb>[a-z]\\w+?ed)?(?: f.*?)?[!.]?$");
	private static final Pattern COMBAT_ACHIEVEMENTS_PATTERN = Pattern.compile("Congratulations, you've completed an? (?<tier>\\w+) combat task: <col=[0-9a-f]+>(?<task>(.+))</col>");
	private static final ImmutableList<String> RFD_TAGS = ImmutableList.of("Another Cook", "freed", "defeated", "saved");
	private static final ImmutableList<String> WORD_QUEST_IN_NAME_TAGS = ImmutableList.of("Another Cook", "Doric", "Heroes", "Legends", "Observatory", "Olaf", "Waterfall");
	private static final ImmutableList<String> PET_MESSAGES = ImmutableList.of("You have a funny feeling like you're being followed",
		"You feel something weird sneaking into your backpack",
		"You have a funny feeling like you would have been followed");
	private static final Pattern BA_HIGH_GAMBLE_REWARD_PATTERN = Pattern.compile("(?<reward>.+)!<br>High level gamble count: <col=7f0000>(?<gambleCount>.+)</col>");
	private static final Set<Integer> REPORT_BUTTON_TLIS = ImmutableSet.of(
		InterfaceID.FIXED_VIEWPORT,
		InterfaceID.RESIZABLE_VIEWPORT,
		InterfaceID.RESIZABLE_VIEWPORT_BOTTOM_LINE);
	private static final String SD_KINGDOM_REWARDS = "Kingdom Rewards";
	private static final String SD_BOSS_KILLS = "Boss Kills";
	private static final String SD_CLUE_SCROLL_REWARDS = "Clue Scroll Rewards";
	private static final String SD_FRIENDS_CHAT_KICKS = "Friends Chat Kicks";
	private static final String SD_PETS = "Pets";
	private static final String SD_CHEST_LOOT = "Chest Loot";
	private static final String SD_VALUABLE_DROPS = "Valuable Drops";
	private static final String SD_UNTRADEABLE_DROPS = "Untradeable Drops";
	private static final String SD_DUELS = "Duels";
	private static final String SD_COLLECTION_LOG = "Collection Log";
	private static final String SD_PVP_KILLS = "PvP Kills";
	private static final String SD_DEATHS = "Deaths";
	private static final String SD_COMBAT_ACHIEVEMENTS = "Combat Achievements";
	private static final String SD_WILDERNESS_LOOT_CHEST = "Wilderness Loot Chest";

<<<<<<< HEAD
    private String clueType;
    private Integer clueNumber;

    enum KillType
    {
        BARROWS,
        COX,
        COX_CM,
        TOB,
        TOB_SM,
        TOB_HM,
        TOA_ENTRY_MODE,
        TOA,
        TOA_EXPERT_MODE
    }

    private KillType killType;
    private Integer killCountNumber;

    private boolean shouldTakeScreenshot;
    private boolean notificationStarted;

    @Inject
    private ScreenshotConfig config;

    @Inject
    private OverlayManager overlayManager;

    @Inject
    private ScreenshotOverlay screenshotOverlay;

    @Inject
    private Client client;

    @Inject
    private ClientUI clientUi;

    @Inject
    private ClientToolbar clientToolbar;

    @Inject
    private DrawManager drawManager;

    @Inject
    private ScheduledExecutorService executor;

    @Inject
    private KeyManager keyManager;

    @Inject
    private SpriteManager spriteManager;

    @Inject
    private ImageCapture imageCapture;

    @Getter(AccessLevel.PACKAGE)
    private BufferedImage reportButton;

    private NavigationButton titleBarButton;

    private String kickPlayerName;

    private final HotkeyListener hotkeyListener = new HotkeyListener(() -> config.hotkey())
    {
        @Override
        public void hotkeyPressed()
        {
            manualScreenshot();
        }
    };

    @Provides
    ScreenshotConfig getConfig(ConfigManager configManager)
    {
        return configManager.getConfig(ScreenshotConfig.class);
    }

    @Override
    protected void startUp() throws Exception
    {
        overlayManager.add(screenshotOverlay);
        SCREENSHOT_DIR.mkdirs();
        keyManager.registerKeyListener(hotkeyListener);

        final BufferedImage iconImage = ImageUtil.loadImageResource(getClass(), "screenshot.png");

        titleBarButton = NavigationButton.builder()
                .tab(false)
                .tooltip("Take screenshot")
                .icon(iconImage)
                .onClick(this::manualScreenshot)
                .popup(ImmutableMap
                        .<String, Runnable>builder()
                        .put("Open screenshot folder...", () ->
                        {
                            LinkBrowser.open(SCREENSHOT_DIR.toString());
                        })
                        .build())
                .build();

        clientToolbar.addNavigation(titleBarButton);

        spriteManager.getSpriteAsync(SpriteID.CHATBOX_REPORT_BUTTON, 0, s -> reportButton = s);
    }

    @Override
    protected void shutDown() throws Exception
    {
        overlayManager.remove(screenshotOverlay);
        clientToolbar.removeNavigation(titleBarButton);
        keyManager.unregisterKeyListener(hotkeyListener);
        kickPlayerName = null;
        notificationStarted = false;
    }

    @Subscribe
    public void onGameTick(GameTick event)
    {
        if (!shouldTakeScreenshot)
        {
            return;
        }

        shouldTakeScreenshot = false;
        String screenshotSubDir = null;
=======
	private String clueType;
	private Integer clueNumber;

	enum KillType
	{
		BARROWS,
		COX,
		COX_CM,
		TOB,
		TOB_SM,
		TOB_HM,
		TOA_ENTRY_MODE,
		TOA,
		TOA_EXPERT_MODE
	}

	private KillType killType;
	private Integer killCountNumber;

	private boolean shouldTakeScreenshot;
	private boolean notificationStarted;

	@Inject
	private ScreenshotConfig config;

	@Inject
	private OverlayManager overlayManager;

	@Inject
	private ScreenshotOverlay screenshotOverlay;

	@Inject
	private Client client;

	@Inject
	private ClientToolbar clientToolbar;

	@Inject
	private DrawManager drawManager;

	@Inject
	private ScheduledExecutorService executor;

	@Inject
	private KeyManager keyManager;

	@Inject
	private SpriteManager spriteManager;

	@Inject
	private ImageCapture imageCapture;

	@Getter(AccessLevel.PACKAGE)
	private BufferedImage reportButton;

	private NavigationButton titleBarButton;

	private String kickPlayerName;

	private final HotkeyListener hotkeyListener = new HotkeyListener(() -> config.hotkey())
	{
		@Override
		public void hotkeyPressed()
		{
			manualScreenshot();
		}
	};

	@Provides
	ScreenshotConfig getConfig(ConfigManager configManager)
	{
		return configManager.getConfig(ScreenshotConfig.class);
	}

	@Override
	protected void startUp() throws Exception
	{
		overlayManager.add(screenshotOverlay);
		SCREENSHOT_DIR.mkdirs();
		keyManager.registerKeyListener(hotkeyListener);

		final BufferedImage iconImage = ImageUtil.loadImageResource(getClass(), "screenshot.png");

		titleBarButton = NavigationButton.builder()
			.tooltip("Take screenshot")
			.icon(iconImage)
			.onClick(this::manualScreenshot)
			.popup(ImmutableMap
				.<String, Runnable>builder()
				.put("Open screenshot folder...", () ->
				{
					LinkBrowser.open(SCREENSHOT_DIR.toString());
				})
				.build())
			.build();

		clientToolbar.addNavigation(titleBarButton);

		spriteManager.getSpriteAsync(SpriteID.CHATBOX_REPORT_BUTTON, 0, s -> reportButton = s);
	}

	@Override
	protected void shutDown() throws Exception
	{
		overlayManager.remove(screenshotOverlay);
		clientToolbar.removeNavigation(titleBarButton);
		keyManager.unregisterKeyListener(hotkeyListener);
		kickPlayerName = null;
		notificationStarted = false;
	}

	@Subscribe
	public void onGameTick(GameTick event)
	{
		if (!shouldTakeScreenshot)
		{
			return;
		}

		shouldTakeScreenshot = false;
		String screenshotSubDir = null;
>>>>>>> 28c163c4

		String fileName = null;
		if (client.getWidget(ComponentID.LEVEL_UP_LEVEL) != null)
		{
			fileName = parseLevelUpWidget(ComponentID.LEVEL_UP_LEVEL);
			screenshotSubDir = "Levels";
		}
		else if (client.getWidget(ComponentID.DIALOG_SPRITE_TEXT) != null)
		{
			String text = client.getWidget(ComponentID.DIALOG_SPRITE_TEXT).getText();
			if (Text.removeTags(text).contains("High level gamble"))
			{
				if (config.screenshotHighGamble())
				{
					fileName = parseBAHighGambleWidget(text);
					screenshotSubDir = "BA High Gambles";
				}
			}
			else
			{
				if (config.screenshotLevels())
				{
					fileName = parseLevelUpWidget(ComponentID.DIALOG_SPRITE_TEXT);
					screenshotSubDir = "Levels";
				}
			}
		}
		else if (client.getWidget(ComponentID.QUEST_COMPLETED_NAME_TEXT) != null)
		{
			String text = client.getWidget(ComponentID.QUEST_COMPLETED_NAME_TEXT).getText();
			fileName = parseQuestCompletedWidget(text);
			screenshotSubDir = "Quests";
		}

        if (fileName != null)
        {
            takeScreenshot(fileName, screenshotSubDir);
        }
    }

    @Subscribe
    public void onActorDeath(ActorDeath actorDeath)
    {
        Actor actor = actorDeath.getActor();
        if (actor instanceof Player)
        {
            Player player = (Player) actor;
            if (player == client.getLocalPlayer() && config.screenshotPlayerDeath())
            {
                takeScreenshot("Death", SD_DEATHS);
            }
            else if (player != client.getLocalPlayer()
                    && player.getCanvasTilePoly() != null
                    && (((player.isFriendsChatMember() || player.isFriend()) && config.screenshotFriendDeath())
                    || (player.isClanMember() && config.screenshotClanDeath())))
            {
                takeScreenshot("Death " + player.getName(), SD_DEATHS);
            }
        }
    }

    @Subscribe
    public void onPlayerLootReceived(final PlayerLootReceived playerLootReceived)
    {
        if (config.screenshotKills())
        {
            final Player player = playerLootReceived.getPlayer();
            final String name = player.getName();
            String fileName = "Kill " + name;
            takeScreenshot(fileName, SD_PVP_KILLS);
        }
    }

    @Subscribe
    public void onScriptCallbackEvent(ScriptCallbackEvent e)
    {
        if (!"confirmFriendsChatKick".equals(e.getEventName()))
        {
            return;
        }

        final String[] stringStack = client.getStringStack();
        final int stringSize = client.getStringStackSize();
        kickPlayerName = stringStack[stringSize - 1];
    }

    @Subscribe
    public void onChatMessage(ChatMessage event)
    {
        if (event.getType() != ChatMessageType.GAMEMESSAGE
                && event.getType() != ChatMessageType.SPAM
                && event.getType() != ChatMessageType.TRADE
                && event.getType() != ChatMessageType.FRIENDSCHATNOTIFICATION)
        {
            return;
        }

        String chatMessage = event.getMessage();

        if (chatMessage.contains("You have completed") && chatMessage.contains("Treasure"))
        {
            Matcher m = NUMBER_PATTERN.matcher(Text.removeTags(chatMessage));
            if (m.find())
            {
                clueNumber = Integer.valueOf(m.group());
                clueType = chatMessage.substring(chatMessage.lastIndexOf(m.group()) + m.group().length() + 1, chatMessage.indexOf("Treasure") - 1);
                return;
            }
        }

        if (chatMessage.startsWith("Your Barrows chest count is"))
        {
            Matcher m = NUMBER_PATTERN.matcher(Text.removeTags(chatMessage));
            if (m.find())
            {
                killType = KillType.BARROWS;
                killCountNumber = Integer.valueOf(m.group());
                return;
            }
        }

        if (chatMessage.startsWith("Your completed Chambers of Xeric count is:"))
        {
            Matcher m = NUMBER_PATTERN.matcher(Text.removeTags(chatMessage));
            if (m.find())
            {
                killType = KillType.COX;
                killCountNumber = Integer.valueOf(m.group());
                return;
            }
        }

        if (chatMessage.startsWith("Your completed Chambers of Xeric Challenge Mode count is:"))
        {
            Matcher m = NUMBER_PATTERN.matcher(Text.removeTags(chatMessage));
            if (m.find())
            {
                killType = KillType.COX_CM;
                killCountNumber = Integer.valueOf(m.group());
                return;
            }
        }

        if (chatMessage.startsWith("Your completed Theatre of Blood"))
        {
            Matcher m = NUMBER_PATTERN.matcher(Text.removeTags(chatMessage));
            if (m.find())
            {
                killType = chatMessage.contains("Hard Mode") ? KillType.TOB_HM : (chatMessage.contains("Story Mode") ? KillType.TOB_SM : KillType.TOB);
                killCountNumber = Integer.valueOf(m.group());
                return;
            }
        }

        if (chatMessage.startsWith("Your completed Tombs of Amascut"))
        {
            Matcher m = NUMBER_PATTERN.matcher(Text.removeTags(chatMessage));
            if (m.find())
            {
                killType = chatMessage.contains("Expert Mode") ? KillType.TOA_EXPERT_MODE :
                        chatMessage.contains("Entry Mode") ? KillType.TOA_ENTRY_MODE :
                                KillType.TOA;
                killCountNumber = Integer.valueOf(m.group());
                return;
            }
        }

        if (config.screenshotKick() && chatMessage.equals("Your request to kick/ban this user was successful."))
        {
            if (kickPlayerName == null)
            {
                return;
            }

            takeScreenshot("Kick " + kickPlayerName, SD_FRIENDS_CHAT_KICKS);
            kickPlayerName = null;
        }

        if (config.screenshotPet() && PET_MESSAGES.stream().anyMatch(chatMessage::contains))
        {
            String fileName = "Pet";
            takeScreenshot(fileName, SD_PETS);
        }

        if (config.screenshotBossKills())
        {
            Matcher m = BOSSKILL_MESSAGE_PATTERN.matcher(chatMessage);
            if (m.matches())
            {
                String bossName = m.group(1);
                String bossKillcount = m.group(2);
                String fileName = bossName + "(" + bossKillcount + ")";
                takeScreenshot(fileName, SD_BOSS_KILLS);
            }
        }

        if (chatMessage.equals(CHEST_LOOTED_MESSAGE) && config.screenshotRewards())
        {
            final int regionID = client.getLocalPlayer().getWorldLocation().getRegionID();
            String eventName = CHEST_LOOT_EVENTS.get(regionID);
            if (eventName != null)
            {
                takeScreenshot(eventName, SD_CHEST_LOOT);
            }
        }

        if (config.screenshotValuableDrop())
        {
            Matcher m = VALUABLE_DROP_PATTERN.matcher(chatMessage);
            if (m.matches())
            {
                int valuableDropValue = Integer.parseInt(m.group(2).replaceAll(",", ""));
                if (valuableDropValue >= config.valuableDropThreshold())
                {
                    String valuableDropName = m.group(1);
                    String fileName = "Valuable drop " + valuableDropName;
                    takeScreenshot(fileName, SD_VALUABLE_DROPS);
                }
            }
        }

        if (config.screenshotUntradeableDrop() && !isInsideGauntlet())
        {
            Matcher m = UNTRADEABLE_DROP_PATTERN.matcher(chatMessage);
            if (m.matches())
            {
                String untradeableDropName = m.group(1);
                String fileName = "Untradeable drop " + untradeableDropName;
                takeScreenshot(fileName, SD_UNTRADEABLE_DROPS);
            }
        }

        if (config.screenshotDuels())
        {
            Matcher m = DUEL_END_PATTERN.matcher(chatMessage);
            if (m.find())
            {
                String result = m.group(1);
                String count = m.group(2).replace(",", "");
                String fileName = "Duel " + result + " (" + count + ")";
                takeScreenshot(fileName, SD_DUELS);
            }
        }

        if (config.screenshotCollectionLogEntries() && chatMessage.startsWith(COLLECTION_LOG_TEXT) && client.getVarbitValue(Varbits.COLLECTION_LOG_NOTIFICATION) == 1)
        {
            String entry = Text.removeTags(chatMessage).substring(COLLECTION_LOG_TEXT.length());
            String fileName = "Collection log (" + entry + ")";
            takeScreenshot(fileName, SD_COLLECTION_LOG);
        }

        if (chatMessage.contains("combat task") && config.screenshotCombatAchievements() && client.getVarbitValue(Varbits.COMBAT_ACHIEVEMENTS_POPUP) == 1)
        {
            String fileName = parseCombatAchievementWidget(chatMessage);
            if (!fileName.isEmpty())
            {
                takeScreenshot(fileName, SD_COMBAT_ACHIEVEMENTS);
            }
        }

		if (client.getVarbitValue(Varbits.DISABLE_LEVEL_UP_INTERFACE) == 1 && config.screenshotLevels())
		{
			Matcher m = LEVEL_UP_MESSAGE_PATTERN.matcher(chatMessage);
			if (m.matches())
			{
				String skillName = StringUtils.capitalize(m.group("skill") != null ? m.group("skill") : m.group("skill99"));
				String skillLevel = m.group("level") != null ? m.group("level") : "99";
				String fileName = skillName + "(" + skillLevel + ")";
				String screenshotSubDir = "Levels";
				takeScreenshot(fileName, screenshotSubDir);
			}
		}
	}

    @Subscribe
    public void onWidgetLoaded(WidgetLoaded event)
    {
        String fileName;
        String screenshotSubDir;
        int groupId = event.getGroupId();

		switch (groupId)
		{
			case InterfaceID.QUEST_COMPLETED:
			case InterfaceID.CLUESCROLL_REWARD:
			case InterfaceID.CHAMBERS_OF_XERIC_REWARD:
			case InterfaceID.TOB_REWARD:
			case InterfaceID.TOA_REWARD:
			case InterfaceID.BARROWS_REWARD:
				if (!config.screenshotRewards())
				{
					return;
				}
				break;
			case InterfaceID.LEVEL_UP:
				if (!config.screenshotLevels())
				{
					return;
				}
				break;
			case InterfaceID.DIALOG_SPRITE:
				if (!(config.screenshotLevels() || config.screenshotHighGamble()))
				{
					return;
				}
				break;
			case InterfaceID.KINGDOM:
				if (!config.screenshotKingdom())
				{
					return;
				}
				break;
			case InterfaceID.WILDERNESS_LOOT_CHEST:
				if (!config.screenshotWildernessLootChest())
				{
					return;
				}
				break;
		}

		switch (groupId)
		{
			case InterfaceID.KINGDOM:
			{
				fileName = "Kingdom " + LocalDate.now();
				screenshotSubDir = SD_KINGDOM_REWARDS;
				break;
			}
			case InterfaceID.CHAMBERS_OF_XERIC_REWARD:
			{
				if (killType == KillType.COX)
				{
					fileName = "Chambers of Xeric(" + killCountNumber + ")";
					screenshotSubDir = SD_BOSS_KILLS;
					killType = null;
					killCountNumber = 0;
					break;
				}
				else if (killType == KillType.COX_CM)
				{
					fileName = "Chambers of Xeric Challenge Mode(" + killCountNumber + ")";
					screenshotSubDir = SD_BOSS_KILLS;
					killType = null;
					killCountNumber = 0;
					break;
				}
				return;
			}
			case InterfaceID.TOB_REWARD:
			{
				if (killType != KillType.TOB && killType != KillType.TOB_SM && killType != KillType.TOB_HM)
				{
					return;
				}

                switch (killType)
                {
                    case TOB:
                        fileName = "Theatre of Blood(" + killCountNumber + ")";
                        break;
                    case TOB_SM:
                        fileName = "Theatre of Blood Story Mode(" + killCountNumber + ")";
                        break;
                    case TOB_HM:
                        fileName = "Theatre of Blood Hard Mode(" + killCountNumber + ")";
                        break;
                    default:
                        throw new IllegalStateException();
                }

				screenshotSubDir = SD_BOSS_KILLS;
				killType = null;
				killCountNumber = 0;
				break;
			}
			case InterfaceID.TOA_REWARD:
			{
				if (killType != KillType.TOA && killType != KillType.TOA_ENTRY_MODE && killType != KillType.TOA_EXPERT_MODE)
				{
					return;
				}

                switch (killType)
                {
                    case TOA:
                        fileName = "Tombs of Amascut(" + killCountNumber + ")";
                        break;
                    case TOA_ENTRY_MODE:
                        fileName = "Tombs of Amascut Entry Mode(" + killCountNumber + ")";
                        break;
                    case TOA_EXPERT_MODE:
                        fileName = "Tombs of Amascut Expert Mode(" + killCountNumber + ")";
                        break;
                    default:
                        throw new IllegalStateException();
                }

				screenshotSubDir = SD_BOSS_KILLS;
				killType = null;
				killCountNumber = 0;
				break;
			}
			case InterfaceID.BARROWS_REWARD:
			{
				if (killType != KillType.BARROWS)
				{
					return;
				}

				fileName = "Barrows(" + killCountNumber + ")";
				screenshotSubDir = SD_BOSS_KILLS;
				killType = null;
				killCountNumber = 0;
				break;
			}
			case InterfaceID.LEVEL_UP:
			case InterfaceID.DIALOG_SPRITE:
			case InterfaceID.QUEST_COMPLETED:
			{
				// level up widget gets loaded prior to the text being set, so wait until the next tick
				shouldTakeScreenshot = true;
				return;
			}
			case InterfaceID.CLUESCROLL_REWARD:
			{
				if (clueType == null || clueNumber == null)
				{
					return;
				}

				fileName = Character.toUpperCase(clueType.charAt(0)) + clueType.substring(1) + "(" + clueNumber + ")";
				screenshotSubDir = SD_CLUE_SCROLL_REWARDS;
				clueType = null;
				clueNumber = null;
				break;
			}
			case InterfaceID.WILDERNESS_LOOT_CHEST:
			{
				fileName = "Loot key";
				screenshotSubDir = SD_WILDERNESS_LOOT_CHEST;
				break;
			}
			default:
				return;
		}

        takeScreenshot(fileName, screenshotSubDir);
    }

    @Subscribe
    public void onScriptPreFired(ScriptPreFired scriptPreFired)
    {
        switch (scriptPreFired.getScriptId())
        {
            case ScriptID.NOTIFICATION_START:
                notificationStarted = true;
                break;
            case ScriptID.NOTIFICATION_DELAY:
                if (!notificationStarted)
                {
                    return;
                }
                String topText = client.getVarcStrValue(VarClientStr.NOTIFICATION_TOP_TEXT);
                String bottomText = client.getVarcStrValue(VarClientStr.NOTIFICATION_BOTTOM_TEXT);
                if (topText.equalsIgnoreCase("Collection log") && config.screenshotCollectionLogEntries())
                {
                    String entry = Text.removeTags(bottomText).substring("New item:".length());
                    String fileName = "Collection log (" + entry + ")";
                    takeScreenshot(fileName, SD_COLLECTION_LOG);
                }
                if (topText.equalsIgnoreCase("Combat Task Completed!") && config.screenshotCombatAchievements() && client.getVarbitValue(Varbits.COMBAT_ACHIEVEMENTS_POPUP) == 0)
                {
                    String[] s = bottomText.split("<.*?>");
                    String task = s[1];
                    String fileName = "Combat task (" + task.replaceAll("[:?]", "") + ")";
                    takeScreenshot(fileName, SD_COMBAT_ACHIEVEMENTS);
                }
                notificationStarted = false;
                break;
        }
    }

    private void manualScreenshot()
    {
        takeScreenshot("", null);
    }

	/**
	 * Parses skill name and level from levelup component.
	 *
	 * @return Shortened string in the format "Skill(99)"
	 */
	String parseLevelUpWidget(@Component int levelUpLevel)
	{
		Widget levelChild = client.getWidget(levelUpLevel);
		if (levelChild == null)
		{
			return null;
		}

        Matcher m = LEVEL_UP_PATTERN.matcher(levelChild.getText());
        if (!m.matches())
        {
            return null;
        }

        String skillName = m.group(1);
        String skillLevel = m.group(2);
        return skillName + "(" + skillLevel + ")";
    }

	/**
	 * Parses the passed quest completion dialog text into a shortened string for filename usage.
	 *
	 * @return Shortened string in the format "Quest(The Corsair Curse)"
	 */
	@VisibleForTesting
	static String parseQuestCompletedWidget(final String text)
	{
		// "You have completed The Corsair Curse!"
		final Matcher questMatch1 = QUEST_PATTERN_1.matcher(text);
		// "'One Small Favour' completed!"
		final Matcher questMatch2 = QUEST_PATTERN_2.matcher(text);
		final Matcher questMatchFinal = questMatch1.matches() ? questMatch1 : questMatch2;
		if (!questMatchFinal.matches())
		{
			return "Quest(quest not found)";
		}

        String quest = questMatchFinal.group("quest");
        String verb = questMatchFinal.group("verb") != null ? questMatchFinal.group("verb") : "";

        if (verb.contains("kind of"))
        {
            quest += " partial completion";
        }
        else if (verb.contains("completely"))
        {
            quest += " II";
        }

        if (RFD_TAGS.stream().anyMatch((quest + verb)::contains))
        {
            quest = "Recipe for Disaster - " + quest;
        }

        if (WORD_QUEST_IN_NAME_TAGS.stream().anyMatch(quest::contains))
        {
            quest += " Quest";
        }

        return "Quest(" + quest + ')';
    }

	/**
	 * Parses the Barbarian Assault high gamble reward dialog text into a shortened string for filename usage.
	 *
	 * @return Shortened string in the format "High Gamble(100)"
	 */
	@VisibleForTesting
	static String parseBAHighGambleWidget(final String text)
	{
		final Matcher highGambleMatch = BA_HIGH_GAMBLE_REWARD_PATTERN.matcher(text);
		if (highGambleMatch.find())
		{
			String gambleCount = highGambleMatch.group("gambleCount");
			return String.format("High Gamble(%s)", gambleCount);
		}

        return "High Gamble(count not found)";
    }

    /**
     * Parses a combat achievement success chat message into a filename-safe string.
     *
     * @param text A received chat message which may or may not be from completing a combat achievement.
     * @return A formatted string of the achieved combat task name, or the empty string if the passed message
     *         is not a combat achievement completion message.
     */
    @VisibleForTesting
    static String parseCombatAchievementWidget(final String text)
    {
        final Matcher m = COMBAT_ACHIEVEMENTS_PATTERN.matcher(text);
        if (m.find())
        {
            String task = m.group("task").replaceAll("[:?]", "");
            return "Combat task (" + task + ")";
        }
        return "";
    }

    /**
     * Saves a screenshot of the client window to the screenshot folder as a PNG,
     * and optionally uploads it to an image-hosting service.
     *
     * @param fileName Filename to use, without file extension.
     * @param subDir   Subdirectory to store the captured screenshot in.
     */
    @VisibleForTesting
    void takeScreenshot(String fileName, String subDir)
    {
        try{ toggleNaughtyOverlaysOff(); } catch (NullPointerException ignored){}
        if (client.getGameState() == GameState.LOGIN_SCREEN)
        {
            // Prevent the screenshot from being captured
            log.info("Login screenshot prevented");
            return;
        }

        Consumer<Image> imageCallback = (img) ->
        {
            // This callback is on the game thread, move to executor thread
            executor.submit(() -> takeScreenshot(fileName, subDir, img));
        };

        if (config.displayDate() && REPORT_BUTTON_TLIS.contains(client.getTopLevelInterfaceId()))
        {
            screenshotOverlay.queueForTimestamp(imageCallback);
        }
        else
        {
            drawManager.requestNextFrameListener(imageCallback);
        }
    }

    private static int getScaledValue(final double scale, final int value)
    {
        return (int) (value * scale + .5);
    }

    private void takeScreenshot(String fileName, String subDir, Image image)
    {
        final BufferedImage screenshot;
        if (!config.includeFrame())
        {
            // just simply copy the image
            screenshot = ImageUtil.bufferedImageFromImage(image);
        }
        else
        {
            // create a new image, paint the client ui to it, and then draw the screenshot to that
            final AffineTransform transform = OSType.getOSType() == OSType.MacOS ? new AffineTransform() :
                    clientUi.getGraphicsConfiguration().getDefaultTransform();

            // scaled client dimensions
            int clientWidth = getScaledValue(transform.getScaleX(), clientUi.getWidth());
            int clientHeight = getScaledValue(transform.getScaleY(), clientUi.getHeight());

            screenshot = new BufferedImage(clientWidth, clientHeight, BufferedImage.TYPE_INT_ARGB);

            Graphics2D graphics = (Graphics2D) screenshot.getGraphics();
            AffineTransform originalTransform = graphics.getTransform();
            // scale g2d for the paint() call
            graphics.setTransform(transform);

            // Draw the client frame onto the screenshot
            try
            {
                SwingUtilities.invokeAndWait(() -> clientUi.paint(graphics));
            }
            catch (InterruptedException | InvocationTargetException e)
            {
                log.warn("unable to paint client UI on screenshot", e);
            }

            // Find the position of the canvas inside the frame
            final Point canvasOffset = clientUi.getCanvasOffset();
            final int gameOffsetX = getScaledValue(transform.getScaleX(), canvasOffset.getX());
            final int gameOffsetY = getScaledValue(transform.getScaleY(), canvasOffset.getY());

            // Draw the original screenshot onto the new screenshot
            graphics.setTransform(originalTransform); // the original screenshot is already scaled
            graphics.drawImage(image, gameOffsetX, gameOffsetY, null);
            graphics.dispose();
        }

        imageCapture.saveScreenshot(screenshot, fileName, subDir, config.notifyWhenTaken(), config.copyToClipboard());
        try { toggleNaughtyOverlaysBackOn(); } catch (NullPointerException ignored){}
    }

    private boolean isInsideGauntlet()
    {
        return this.client.isInInstancedRegion()
                && this.client.getMapRegions().length > 0
                && (this.client.getMapRegions()[0] == GAUNTLET_REGION
                || this.client.getMapRegions()[0] == CORRUPTED_GAUNTLET_REGION);
    }

    @VisibleForTesting
    int getClueNumber()
    {
        return clueNumber;
    }

    @VisibleForTesting
    String getClueType()
    {
        return clueType;
    }

    @VisibleForTesting
    KillType getKillType()
    {
        return killType;
    }

    @VisibleForTesting
    int getKillCountNumber()
    {
        return killCountNumber;
    }
    public void toggleNaughtyOverlaysOff(){
        overlayManager.removedOverlays = overlayManager.overlays.stream().filter(Overlay::getNaughty).collect(Collectors.toList());
        for(Overlay removing: overlayManager.removedOverlays){System.out.println("Removing Overlay For Screenshot: " + removing.getName());}
        overlayManager.removeIf(Overlay::isNaughtyNaughty);
    }
    public void toggleNaughtyOverlaysBackOn(){
        if(!overlayManager.removedOverlays.isEmpty()){
            for(Overlay theOverlay: overlayManager.removedOverlays){
                System.out.println("Re-added Overlay Removed For Screenshot: " + theOverlay.getName() +" - "+ overlayManager.add(theOverlay));
            }
        }
    }
}<|MERGE_RESOLUTION|>--- conflicted
+++ resolved
@@ -135,7 +135,6 @@
 	private static final String SD_COMBAT_ACHIEVEMENTS = "Combat Achievements";
 	private static final String SD_WILDERNESS_LOOT_CHEST = "Wilderness Loot Chest";
 
-<<<<<<< HEAD
     private String clueType;
     private Integer clueNumber;
 
@@ -222,129 +221,6 @@
 
         final BufferedImage iconImage = ImageUtil.loadImageResource(getClass(), "screenshot.png");
 
-        titleBarButton = NavigationButton.builder()
-                .tab(false)
-                .tooltip("Take screenshot")
-                .icon(iconImage)
-                .onClick(this::manualScreenshot)
-                .popup(ImmutableMap
-                        .<String, Runnable>builder()
-                        .put("Open screenshot folder...", () ->
-                        {
-                            LinkBrowser.open(SCREENSHOT_DIR.toString());
-                        })
-                        .build())
-                .build();
-
-        clientToolbar.addNavigation(titleBarButton);
-
-        spriteManager.getSpriteAsync(SpriteID.CHATBOX_REPORT_BUTTON, 0, s -> reportButton = s);
-    }
-
-    @Override
-    protected void shutDown() throws Exception
-    {
-        overlayManager.remove(screenshotOverlay);
-        clientToolbar.removeNavigation(titleBarButton);
-        keyManager.unregisterKeyListener(hotkeyListener);
-        kickPlayerName = null;
-        notificationStarted = false;
-    }
-
-    @Subscribe
-    public void onGameTick(GameTick event)
-    {
-        if (!shouldTakeScreenshot)
-        {
-            return;
-        }
-
-        shouldTakeScreenshot = false;
-        String screenshotSubDir = null;
-=======
-	private String clueType;
-	private Integer clueNumber;
-
-	enum KillType
-	{
-		BARROWS,
-		COX,
-		COX_CM,
-		TOB,
-		TOB_SM,
-		TOB_HM,
-		TOA_ENTRY_MODE,
-		TOA,
-		TOA_EXPERT_MODE
-	}
-
-	private KillType killType;
-	private Integer killCountNumber;
-
-	private boolean shouldTakeScreenshot;
-	private boolean notificationStarted;
-
-	@Inject
-	private ScreenshotConfig config;
-
-	@Inject
-	private OverlayManager overlayManager;
-
-	@Inject
-	private ScreenshotOverlay screenshotOverlay;
-
-	@Inject
-	private Client client;
-
-	@Inject
-	private ClientToolbar clientToolbar;
-
-	@Inject
-	private DrawManager drawManager;
-
-	@Inject
-	private ScheduledExecutorService executor;
-
-	@Inject
-	private KeyManager keyManager;
-
-	@Inject
-	private SpriteManager spriteManager;
-
-	@Inject
-	private ImageCapture imageCapture;
-
-	@Getter(AccessLevel.PACKAGE)
-	private BufferedImage reportButton;
-
-	private NavigationButton titleBarButton;
-
-	private String kickPlayerName;
-
-	private final HotkeyListener hotkeyListener = new HotkeyListener(() -> config.hotkey())
-	{
-		@Override
-		public void hotkeyPressed()
-		{
-			manualScreenshot();
-		}
-	};
-
-	@Provides
-	ScreenshotConfig getConfig(ConfigManager configManager)
-	{
-		return configManager.getConfig(ScreenshotConfig.class);
-	}
-
-	@Override
-	protected void startUp() throws Exception
-	{
-		overlayManager.add(screenshotOverlay);
-		SCREENSHOT_DIR.mkdirs();
-		keyManager.registerKeyListener(hotkeyListener);
-
-		final BufferedImage iconImage = ImageUtil.loadImageResource(getClass(), "screenshot.png");
-
 		titleBarButton = NavigationButton.builder()
 			.tooltip("Take screenshot")
 			.icon(iconImage)
@@ -358,32 +234,31 @@
 				.build())
 			.build();
 
-		clientToolbar.addNavigation(titleBarButton);
-
-		spriteManager.getSpriteAsync(SpriteID.CHATBOX_REPORT_BUTTON, 0, s -> reportButton = s);
-	}
-
-	@Override
-	protected void shutDown() throws Exception
-	{
-		overlayManager.remove(screenshotOverlay);
-		clientToolbar.removeNavigation(titleBarButton);
-		keyManager.unregisterKeyListener(hotkeyListener);
-		kickPlayerName = null;
-		notificationStarted = false;
-	}
-
-	@Subscribe
-	public void onGameTick(GameTick event)
-	{
-		if (!shouldTakeScreenshot)
-		{
-			return;
-		}
-
-		shouldTakeScreenshot = false;
-		String screenshotSubDir = null;
->>>>>>> 28c163c4
+        clientToolbar.addNavigation(titleBarButton);
+
+        spriteManager.getSpriteAsync(SpriteID.CHATBOX_REPORT_BUTTON, 0, s -> reportButton = s);
+    }
+
+    @Override
+    protected void shutDown() throws Exception
+    {
+        overlayManager.remove(screenshotOverlay);
+        clientToolbar.removeNavigation(titleBarButton);
+        keyManager.unregisterKeyListener(hotkeyListener);
+        kickPlayerName = null;
+        notificationStarted = false;
+    }
+
+    @Subscribe
+    public void onGameTick(GameTick event)
+    {
+        if (!shouldTakeScreenshot)
+        {
+            return;
+        }
+
+        shouldTakeScreenshot = false;
+        String screenshotSubDir = null;
 
 		String fileName = null;
 		if (client.getWidget(ComponentID.LEVEL_UP_LEVEL) != null)
