/*
 * Copyright (c) 2018, Lotto <https://github.com/devLotto>
 * All rights reserved.
 *
 * Redistribution and use in source and binary forms, with or without
 * modification, are permitted provided that the following conditions are met:
 *
 * 1. Redistributions of source code must retain the above copyright notice, this
 *    list of conditions and the following disclaimer.
 * 2. Redistributions in binary form must reproduce the above copyright notice,
 *    this list of conditions and the following disclaimer in the documentation
 *    and/or other materials provided with the distribution.
 *
 * THIS SOFTWARE IS PROVIDED BY THE COPYRIGHT HOLDERS AND CONTRIBUTORS "AS IS" AND
 * ANY EXPRESS OR IMPLIED WARRANTIES, INCLUDING, BUT NOT LIMITED TO, THE IMPLIED
 * WARRANTIES OF MERCHANTABILITY AND FITNESS FOR A PARTICULAR PURPOSE ARE
 * DISCLAIMED. IN NO EVENT SHALL THE COPYRIGHT OWNER OR CONTRIBUTORS BE LIABLE FOR
 * ANY DIRECT, INDIRECT, INCIDENTAL, SPECIAL, EXEMPLARY, OR CONSEQUENTIAL DAMAGES
 * (INCLUDING, BUT NOT LIMITED TO, PROCUREMENT OF SUBSTITUTE GOODS OR SERVICES;
 * LOSS OF USE, DATA, OR PROFITS; OR BUSINESS INTERRUPTION) HOWEVER CAUSED AND
 * ON ANY THEORY OF LIABILITY, WHETHER IN CONTRACT, STRICT LIABILITY, OR TORT
 * (INCLUDING NEGLIGENCE OR OTHERWISE) ARISING IN ANY WAY OUT OF THE USE OF THIS
 * SOFTWARE, EVEN IF ADVISED OF THE POSSIBILITY OF SUCH DAMAGE.
 */
package net.runelite.client.plugins.screenshot;

import com.google.common.annotations.VisibleForTesting;
import com.google.common.collect.ImmutableList;
import com.google.common.collect.ImmutableMap;
import com.google.common.collect.ImmutableSet;
import com.google.inject.Provides;
import lombok.AccessLevel;
import lombok.Getter;
import lombok.extern.slf4j.Slf4j;
import net.runelite.api.Actor;
import net.runelite.api.ChatMessageType;
import net.runelite.api.Client;
import net.runelite.api.GameState;
import net.runelite.api.Player;
import net.runelite.api.ScriptID;
import net.runelite.api.SpriteID;
import net.runelite.api.VarClientStr;
import net.runelite.api.annotations.Component;
import net.runelite.api.events.ActorDeath;
import net.runelite.api.events.ChatMessage;
import net.runelite.api.events.GameTick;
import net.runelite.api.events.ScriptCallbackEvent;
import net.runelite.api.events.ScriptPreFired;
import net.runelite.api.events.WidgetLoaded;
import net.runelite.api.gameval.InterfaceID;
import net.runelite.api.gameval.VarbitID;
import net.runelite.api.widgets.Widget;
import net.runelite.client.config.ConfigManager;
import net.runelite.client.eventbus.Subscribe;
import net.runelite.client.events.PlayerLootReceived;
import net.runelite.client.game.SpriteManager;
import net.runelite.client.input.KeyManager;
import net.runelite.client.plugins.Plugin;
import net.runelite.client.plugins.PluginDescriptor;
import net.runelite.client.ui.ClientToolbar;
import net.runelite.client.ui.ClientUI;
import net.runelite.client.ui.DrawManager;
import net.runelite.client.ui.NavigationButton;
import net.runelite.client.ui.overlay.Overlay;
import net.runelite.client.ui.overlay.OverlayManager;
import net.runelite.client.util.*;
import org.apache.commons.lang3.StringUtils;

import javax.inject.Inject;
import javax.swing.*;
import java.awt.Point;
import java.awt.*;
import java.awt.geom.AffineTransform;
import java.awt.image.BufferedImage;
import java.lang.reflect.InvocationTargetException;
import java.time.LocalDate;
import java.util.Map;
import java.util.Set;
import java.util.concurrent.ScheduledExecutorService;
import java.util.function.Consumer;
import java.util.regex.Matcher;
import java.util.regex.Pattern;
import java.util.stream.Collectors;

import static net.runelite.client.RuneLite.SCREENSHOT_DIR;

@PluginDescriptor(
        name = "Screenshot",
        description = "Enable the manual and automatic taking of screenshots",
        tags = {"external", "images", "imgur", "integration", "notifications"}
)
@Slf4j
public class ScreenshotPlugin extends Plugin
{
	private static final String COLLECTION_LOG_TEXT = "New item added to your collection log: ";
	private static final String CHEST_LOOTED_MESSAGE = "You find some treasure in the chest!";
	private static final Map<Integer, String> CHEST_LOOT_EVENTS = ImmutableMap.of(12127, "The Gauntlet");
	private static final int GAUNTLET_REGION = 7512;
	private static final int CORRUPTED_GAUNTLET_REGION = 7768;
	private static final Pattern NUMBER_PATTERN = Pattern.compile("([,0-9]+)");
	private static final Pattern LEVEL_UP_PATTERN = Pattern.compile(".*Your ([a-zA-Z]+) (?:level is|are)? now (\\d+)\\.");
	private static final Pattern LEVEL_UP_MESSAGE_PATTERN = Pattern.compile("Congratulations, you've (just advanced your (?<skill>[a-zA-Z]+) level\\. You are now level (?<level>\\d+)|reached the highest possible (?<skill99>[a-zA-Z]+) level of 99)\\.");
	private static final Pattern BOSSKILL_MESSAGE_PATTERN = Pattern.compile("Your (.+) (?:kill|success) count is: ?<col=[0-9a-f]{6}>([0-9,]+)</col>");
	private static final Pattern VALUABLE_DROP_PATTERN = Pattern.compile(".*Valuable drop: ([^<>]+?\\(((?:\\d+,?)+) coins\\))(?:</col>)?");
	private static final Pattern UNTRADEABLE_DROP_PATTERN = Pattern.compile(".*Untradeable drop: ([^<>]+)(?:</col>)?");
	private static final Pattern DUEL_END_PATTERN = Pattern.compile("You have now (won|lost) ([0-9,]+) duels?\\.");
	private static final Pattern QUEST_PATTERN_1 = Pattern.compile(".+?ve\\.*? (?<verb>been|rebuilt|.+?ed)? ?(?:the )?'?(?<quest>.+?)'?(?: [Qq]uest)?[!.]?$");
	private static final Pattern QUEST_PATTERN_2 = Pattern.compile("'?(?<quest>.+?)'?(?: [Qq]uest)? (?<verb>[a-z]\\w+?ed)?(?: f.*?)?[!.]?$");
	private static final Pattern COMBAT_ACHIEVEMENTS_PATTERN = Pattern.compile("Congratulations, you've completed an? (?<tier>\\w+) combat task: <col=[0-9a-f]+>(?<task>(.+))</col>");
	private static final ImmutableList<String> RFD_TAGS = ImmutableList.of("Another Cook", "freed", "defeated", "saved");
	private static final ImmutableList<String> WORD_QUEST_IN_NAME_TAGS = ImmutableList.of("Another Cook", "Doric", "Heroes", "Legends", "Observatory", "Olaf", "Waterfall");
	private static final ImmutableList<String> PET_MESSAGES = ImmutableList.of("You have a funny feeling like you're being followed",
		"You feel something weird sneaking into your backpack",
		"You have a funny feeling like you would have been followed");
	private static final Pattern BA_HIGH_GAMBLE_REWARD_PATTERN = Pattern.compile("(?<reward>.+)!<br>High level gamble count: <col=7f0000>(?<gambleCount>.+)</col>");
	private static final Set<Integer> REPORT_BUTTON_TLIS = ImmutableSet.of(
		InterfaceID.TOPLEVEL,
		InterfaceID.TOPLEVEL_OSRS_STRETCH,
		InterfaceID.TOPLEVEL_PRE_EOC);
	private static final String SD_KINGDOM_REWARDS = "Kingdom Rewards";
	private static final String SD_BOSS_KILLS = "Boss Kills";
	private static final String SD_CLUE_SCROLL_REWARDS = "Clue Scroll Rewards";
	private static final String SD_FRIENDS_CHAT_KICKS = "Friends Chat Kicks";
	private static final String SD_PETS = "Pets";
	private static final String SD_CHEST_LOOT = "Chest Loot";
	private static final String SD_VALUABLE_DROPS = "Valuable Drops";
	private static final String SD_UNTRADEABLE_DROPS = "Untradeable Drops";
	private static final String SD_DUELS = "Duels";
	private static final String SD_COLLECTION_LOG = "Collection Log";
	private static final String SD_PVP_KILLS = "PvP Kills";
	private static final String SD_DEATHS = "Deaths";
	private static final String SD_COMBAT_ACHIEVEMENTS = "Combat Achievements";
	private static final String SD_WILDERNESS_LOOT_CHEST = "Wilderness Loot Chest";
	private static final String SD_LEVELS = "Levels";
	private static final String SD_LEAGUE_TASKS = "League Tasks";

    private String clueType;
    private Integer clueNumber;

	enum KillType
	{
		BARROWS,
		COX,
		COX_CM,
		MOONS_OF_PERIL,
		TOB,
		TOB_SM,
		TOB_HM,
		TOA_ENTRY_MODE,
		TOA,
		TOA_EXPERT_MODE,
		FORTIS_COLOSSEUM
	}

    private KillType killType;
    private Integer killCountNumber;

    private boolean shouldTakeScreenshot;
    private boolean notificationStarted;

    @Inject
    private ScreenshotConfig config;

    @Inject
    private OverlayManager overlayManager;

    @Inject
    private ScreenshotOverlay screenshotOverlay;

    @Inject
    private Client client;

    @Inject
    private ClientUI clientUi;

    @Inject
    private ClientToolbar clientToolbar;

    @Inject
    private DrawManager drawManager;

    @Inject
    private ScheduledExecutorService executor;

    @Inject
    private KeyManager keyManager;

    @Inject
    private SpriteManager spriteManager;

    @Inject
    private ImageCapture imageCapture;

    @Getter(AccessLevel.PACKAGE)
    private BufferedImage reportButton;

    private NavigationButton titleBarButton;

    private String kickPlayerName;

    private final HotkeyListener hotkeyListener = new HotkeyListener(() -> config.hotkey())
    {
        @Override
        public void hotkeyPressed()
        {
            manualScreenshot();
        }
    };

    @Provides
    ScreenshotConfig getConfig(ConfigManager configManager)
    {
        return configManager.getConfig(ScreenshotConfig.class);
    }

    @Override
    protected void startUp() throws Exception
    {
        overlayManager.add(screenshotOverlay);
        SCREENSHOT_DIR.mkdirs();
        keyManager.registerKeyListener(hotkeyListener);

        final BufferedImage iconImage = ImageUtil.loadImageResource(getClass(), "screenshot.png");

		titleBarButton = NavigationButton.builder()
			.tooltip("Take screenshot")
			.icon(iconImage)
			.onClick(this::manualScreenshot)
			.popup(ImmutableMap
				.<String, Runnable>builder()
				.put("Open screenshot folder...", () ->
				{
					LinkBrowser.open(SCREENSHOT_DIR.toString());
				})
				.build())
			.build();

        clientToolbar.addNavigation(titleBarButton);

        spriteManager.getSpriteAsync(SpriteID.CHATBOX_REPORT_BUTTON, 0, s -> reportButton = s);
    }

    @Override
    protected void shutDown() throws Exception
    {
        overlayManager.remove(screenshotOverlay);
        clientToolbar.removeNavigation(titleBarButton);
        keyManager.unregisterKeyListener(hotkeyListener);
        kickPlayerName = null;
        notificationStarted = false;
    }

    @Subscribe
    public void onGameTick(GameTick event)
    {
        if (!shouldTakeScreenshot)
        {
            return;
        }

        shouldTakeScreenshot = false;
        String screenshotSubDir = null;

		String fileName = null;
		if (client.getWidget(InterfaceID.LevelupDisplay.TEXT2) != null)
		{
			fileName = parseLevelUpWidget(InterfaceID.LevelupDisplay.TEXT2);
			screenshotSubDir = SD_LEVELS;
		}
		else if (client.getWidget(InterfaceID.Objectbox.TEXT) != null)
		{
			String text = client.getWidget(InterfaceID.Objectbox.TEXT).getText();
			if (Text.removeTags(text).contains("High level gamble"))
			{
				if (config.screenshotHighGamble())
				{
					fileName = parseBAHighGambleWidget(text);
					screenshotSubDir = "BA High Gambles";
				}
			}
			else
			{
				if (config.screenshotLevels())
				{
					fileName = parseLevelUpWidget(InterfaceID.Objectbox.TEXT);
					screenshotSubDir = SD_LEVELS;
				}
			}
		}
		else if (client.getWidget(InterfaceID.Questscroll.QUEST_TITLE) != null)
		{
			String text = client.getWidget(InterfaceID.Questscroll.QUEST_TITLE).getText();
			fileName = parseQuestCompletedWidget(text);
			screenshotSubDir = "Quests";
		}

<<<<<<< HEAD
        if (fileName != null)
        {
            takeScreenshot(fileName, screenshotSubDir);
        }
    }

    @Subscribe
    public void onActorDeath(ActorDeath actorDeath)
    {
        Actor actor = actorDeath.getActor();
        if (actor instanceof Player)
        {
            Player player = (Player) actor;
            if (player == client.getLocalPlayer() && config.screenshotPlayerDeath())
            {
                takeScreenshot("Death", SD_DEATHS);
            }
            else if (player != client.getLocalPlayer()
                    && player.getCanvasTilePoly() != null
                    && (((player.isFriendsChatMember() || player.isFriend()) && config.screenshotFriendDeath())
                    || (player.isClanMember() && config.screenshotClanDeath())))
            {
                takeScreenshot("Death " + player.getName(), SD_DEATHS);
            }
        }
    }

    @Subscribe
    public void onPlayerLootReceived(final PlayerLootReceived playerLootReceived)
    {
        if (config.screenshotKills())
        {
            final Player player = playerLootReceived.getPlayer();
            final String name = player.getName();
            String fileName = "Kill " + name;
            takeScreenshot(fileName, SD_PVP_KILLS);
        }
    }

    @Subscribe
    public void onScriptCallbackEvent(ScriptCallbackEvent e)
    {
        if (!"confirmFriendsChatKick".equals(e.getEventName()))
        {
            return;
        }

        final String[] stringStack = client.getStringStack();
        final int stringSize = client.getStringStackSize();
        kickPlayerName = stringStack[stringSize - 1];
    }

    @Subscribe
    public void onChatMessage(ChatMessage event)
    {
        if (event.getType() != ChatMessageType.GAMEMESSAGE
                && event.getType() != ChatMessageType.SPAM
                && event.getType() != ChatMessageType.TRADE
                && event.getType() != ChatMessageType.FRIENDSCHATNOTIFICATION)
        {
            return;
        }

        String chatMessage = event.getMessage();
=======
		if (fileName != null)
		{
			takeScreenshot(fileName, screenshotSubDir);
		}
	}

	@Subscribe
	public void onActorDeath(ActorDeath actorDeath)
	{
		Actor actor = actorDeath.getActor();
		if (actor instanceof Player)
		{
			Player player = (Player) actor;
			if (player == client.getLocalPlayer() && config.screenshotPlayerDeath())
			{
				takeScreenshot("Death", SD_DEATHS);
			}
			else if (player != client.getLocalPlayer()
				&& player.getCanvasTilePoly() != null
				&& (((player.isFriendsChatMember() || player.isFriend()) && config.screenshotFriendDeath())
					|| (player.isClanMember() && config.screenshotClanDeath())))
			{
				takeScreenshot("Death " + player.getName(), SD_DEATHS);
			}
		}
	}

	@Subscribe
	public void onPlayerLootReceived(final PlayerLootReceived playerLootReceived)
	{
		if (config.screenshotKills())
		{
			final Player player = playerLootReceived.getPlayer();
			final String name = player.getName();
			String fileName = "Kill " + name;
			takeScreenshot(fileName, SD_PVP_KILLS);
		}
	}

	@Subscribe
	public void onScriptCallbackEvent(ScriptCallbackEvent e)
	{
		if (!"confirmFriendsChatKick".equals(e.getEventName()))
		{
			return;
		}

		final Object[] objectStack = client.getObjectStack();
		final int objectStackSize = client.getObjectStackSize();
		kickPlayerName = (String) objectStack[objectStackSize - 1];
	}

	@Subscribe
	public void onChatMessage(ChatMessage event)
	{
		if (event.getType() != ChatMessageType.GAMEMESSAGE
			&& event.getType() != ChatMessageType.SPAM
			&& event.getType() != ChatMessageType.TRADE
			&& event.getType() != ChatMessageType.FRIENDSCHATNOTIFICATION)
		{
			return;
		}

		String chatMessage = event.getMessage();
>>>>>>> bb0479cf

		if (chatMessage.contains("You have completed") && chatMessage.contains("Treasure"))
		{
			Matcher m = NUMBER_PATTERN.matcher(Text.removeTags(chatMessage));
			if (m.find())
			{
				clueNumber = Integer.valueOf(m.group().replace(",", ""));
				clueType = chatMessage.substring(chatMessage.lastIndexOf(m.group()) + m.group().length() + 1, chatMessage.indexOf("Treasure") - 1);
				return;
			}
		}

		if (chatMessage.startsWith("Your Barrows chest count is"))
		{
			Matcher m = NUMBER_PATTERN.matcher(Text.removeTags(chatMessage));
			if (m.find())
			{
				killType = KillType.BARROWS;
				killCountNumber = Integer.valueOf(m.group().replace(",", ""));
				return;
			}
		}

		if (chatMessage.startsWith("Your completed Chambers of Xeric count is:"))
		{
			Matcher m = NUMBER_PATTERN.matcher(Text.removeTags(chatMessage));
			if (m.find())
			{
				killType = KillType.COX;
				killCountNumber = Integer.valueOf(m.group().replace(",", ""));
				return;
			}
		}

		if (chatMessage.startsWith("Your completed Chambers of Xeric Challenge Mode count is:"))
		{
			Matcher m = NUMBER_PATTERN.matcher(Text.removeTags(chatMessage));
			if (m.find())
			{
				killType = KillType.COX_CM;
				killCountNumber = Integer.valueOf(m.group().replace(",", ""));
				return;
			}
		}

		if (chatMessage.startsWith("Your completed Theatre of Blood"))
		{
			Matcher m = NUMBER_PATTERN.matcher(Text.removeTags(chatMessage));
			if (m.find())
			{
				killType = chatMessage.contains("Hard Mode") ? KillType.TOB_HM : (chatMessage.contains("Story Mode") ? KillType.TOB_SM : KillType.TOB);
				killCountNumber = Integer.valueOf(m.group().replace(",", ""));
				return;
			}
		}

		if (chatMessage.startsWith("Your completed Tombs of Amascut"))
		{
			Matcher m = NUMBER_PATTERN.matcher(Text.removeTags(chatMessage));
			if (m.find())
			{
				killType = chatMessage.contains("Expert Mode") ? KillType.TOA_EXPERT_MODE :
					chatMessage.contains("Entry Mode") ? KillType.TOA_ENTRY_MODE :
						KillType.TOA;
				killCountNumber = Integer.valueOf(m.group().replace(",", ""));
				return;
			}
		}

		if (chatMessage.startsWith("Your Lunar Chest count is"))
		{
			Matcher m = NUMBER_PATTERN.matcher(Text.removeTags(chatMessage));
			if (m.find())
			{
				killType = KillType.MOONS_OF_PERIL;
				killCountNumber = Integer.valueOf(m.group().replace(",", ""));
				return;
			}
		}

		if (chatMessage.contains("Search the chest nearby to retrieve your earned rewards!"))
		{
			killType = KillType.FORTIS_COLOSSEUM;
			return;
		}

		if (chatMessage.equals("Your request to kick/ban this user was successful.") && config.screenshotKick())
		{
			if (kickPlayerName == null)
			{
				return;
			}

            takeScreenshot("Kick " + kickPlayerName, SD_FRIENDS_CHAT_KICKS);
            kickPlayerName = null;
        }

		if (PET_MESSAGES.stream().anyMatch(chatMessage::contains) && config.screenshotPet())
		{
			String fileName = "Pet";
			takeScreenshot(fileName, SD_PETS);
		}

		if (config.screenshotBossKills())
		{
			Matcher m = BOSSKILL_MESSAGE_PATTERN.matcher(chatMessage);
			if (m.find())
			{
				String bossName = Text.removeTags(m.group(1));
				String bossKillcount = m.group(2).replace(",", "");
				String fileName = bossName + "(" + bossKillcount + ")";
				takeScreenshot(fileName, SD_BOSS_KILLS);
			}
		}

        if (chatMessage.equals(CHEST_LOOTED_MESSAGE) && config.screenshotRewards())
        {
            final int regionID = client.getLocalPlayer().getWorldLocation().getRegionID();
            String eventName = CHEST_LOOT_EVENTS.get(regionID);
            if (eventName != null)
            {
                takeScreenshot(eventName, SD_CHEST_LOOT);
            }
        }

		if (config.screenshotValuableDrop())
		{
			Matcher m = VALUABLE_DROP_PATTERN.matcher(chatMessage);
			if (m.matches())
			{
				int valuableDropValue = Integer.parseInt(m.group(2).replace(",", ""));
				if (valuableDropValue >= config.valuableDropThreshold())
				{
					String valuableDropName = m.group(1);
					String fileName = "Valuable drop " + valuableDropName;
					takeScreenshot(fileName, SD_VALUABLE_DROPS);
				}
			}
		}

        if (config.screenshotUntradeableDrop() && !isInsideGauntlet())
        {
            Matcher m = UNTRADEABLE_DROP_PATTERN.matcher(chatMessage);
            if (m.matches())
            {
                String untradeableDropName = m.group(1);
                String fileName = "Untradeable drop " + untradeableDropName;
                takeScreenshot(fileName, SD_UNTRADEABLE_DROPS);
            }
        }

        if (config.screenshotDuels())
        {
            Matcher m = DUEL_END_PATTERN.matcher(chatMessage);
            if (m.find())
            {
                String result = m.group(1);
                String count = m.group(2).replace(",", "");
                String fileName = "Duel " + result + " (" + count + ")";
                takeScreenshot(fileName, SD_DUELS);
            }
        }

		if (chatMessage.startsWith(COLLECTION_LOG_TEXT) && client.getVarbitValue(VarbitID.OPTION_COLLECTION_NEW_ITEM) == 1 && config.screenshotCollectionLogEntries())
		{
			String entry = Text.removeTags(chatMessage).substring(COLLECTION_LOG_TEXT.length());
			String fileName = "Collection log (" + entry + ")";
			takeScreenshot(fileName, SD_COLLECTION_LOG);
		}

		if (chatMessage.contains("combat task") && config.screenshotCombatAchievements() && client.getVarbitValue(VarbitID.CA_TASK_POPUP) == 1)
		{
			String fileName = parseCombatAchievementWidget(chatMessage);
			if (!fileName.isEmpty())
			{
				takeScreenshot(fileName, SD_COMBAT_ACHIEVEMENTS);
			}
		}

		if (client.getVarbitValue(VarbitID.OPTION_LEVEL_UP_MESSAGE) == 1 && config.screenshotLevels())
		{
			Matcher m = LEVEL_UP_MESSAGE_PATTERN.matcher(chatMessage);
			if (m.matches())
			{
				String skillName = StringUtils.capitalize(m.group("skill") != null ? m.group("skill") : m.group("skill99"));
				String skillLevel = m.group("level") != null ? m.group("level") : "99";
				String fileName = skillName + "(" + skillLevel + ")";
				takeScreenshot(fileName, SD_LEVELS);
			}
		}
	}

    @Subscribe
    public void onWidgetLoaded(WidgetLoaded event)
    {
        String fileName;
        String screenshotSubDir;
        int groupId = event.getGroupId();

		switch (groupId)
		{
			case InterfaceID.QUESTSCROLL:
			case InterfaceID.TRAIL_REWARDSCREEN:
			case InterfaceID.RAIDS_REWARDS:
			case InterfaceID.TOB_CHESTS:
			case InterfaceID.TOA_CHESTS:
			case InterfaceID.BARROWS_REWARD:
			case InterfaceID.PMOON_REWARD:
			case InterfaceID.COLOSSEUM_REWARD_CHEST_2:

				if (!config.screenshotRewards())
				{
					return;
				}
				break;
			case InterfaceID.LEVELUP_DISPLAY:
				if (!config.screenshotLevels())
				{
					return;
				}
				break;
			case InterfaceID.OBJECTBOX:
				if (!(config.screenshotLevels() || config.screenshotHighGamble()))
				{
					return;
				}
				break;
			case InterfaceID.MISC_COLLECTION:
				if (!config.screenshotKingdom())
				{
					return;
				}
				break;
			case InterfaceID.WILDY_LOOT_CHEST:
				if (!config.screenshotWildernessLootChest())
				{
					return;
				}
				break;
		}

		switch (groupId)
		{
			case InterfaceID.MISC_COLLECTION:
			{
				fileName = "Kingdom " + LocalDate.now();
				screenshotSubDir = SD_KINGDOM_REWARDS;
				break;
			}
			case InterfaceID.RAIDS_REWARDS:
			{
				if (killType == KillType.COX)
				{
					fileName = "Chambers of Xeric(" + killCountNumber + ")";
					screenshotSubDir = SD_BOSS_KILLS;
					killType = null;
					killCountNumber = 0;
					break;
				}
				else if (killType == KillType.COX_CM)
				{
					fileName = "Chambers of Xeric Challenge Mode(" + killCountNumber + ")";
					screenshotSubDir = SD_BOSS_KILLS;
					killType = null;
					killCountNumber = 0;
					break;
				}
				return;
			}
			case InterfaceID.TOB_CHESTS:
			{
				if (killType != KillType.TOB && killType != KillType.TOB_SM && killType != KillType.TOB_HM)
				{
					return;
				}

                switch (killType)
                {
                    case TOB:
                        fileName = "Theatre of Blood(" + killCountNumber + ")";
                        break;
                    case TOB_SM:
                        fileName = "Theatre of Blood Story Mode(" + killCountNumber + ")";
                        break;
                    case TOB_HM:
                        fileName = "Theatre of Blood Hard Mode(" + killCountNumber + ")";
                        break;
                    default:
                        throw new IllegalStateException();
                }

				screenshotSubDir = SD_BOSS_KILLS;
				killType = null;
				killCountNumber = 0;
				break;
			}
			case InterfaceID.TOA_CHESTS:
			{
				if (killType != KillType.TOA && killType != KillType.TOA_ENTRY_MODE && killType != KillType.TOA_EXPERT_MODE)
				{
					return;
				}

                switch (killType)
                {
                    case TOA:
                        fileName = "Tombs of Amascut(" + killCountNumber + ")";
                        break;
                    case TOA_ENTRY_MODE:
                        fileName = "Tombs of Amascut Entry Mode(" + killCountNumber + ")";
                        break;
                    case TOA_EXPERT_MODE:
                        fileName = "Tombs of Amascut Expert Mode(" + killCountNumber + ")";
                        break;
                    default:
                        throw new IllegalStateException();
                }

				screenshotSubDir = SD_BOSS_KILLS;
				killType = null;
				killCountNumber = 0;
				break;
			}
			case InterfaceID.BARROWS_REWARD:
			{
				if (killType != KillType.BARROWS)
				{
					return;
				}

				fileName = "Barrows(" + killCountNumber + ")";
				screenshotSubDir = SD_BOSS_KILLS;
				killType = null;
				killCountNumber = 0;
				break;
			}
			case InterfaceID.PMOON_REWARD:
			{
				if (killType != KillType.MOONS_OF_PERIL)
				{
					return;
				}

				fileName = "Moons of Peril(" + killCountNumber + ")";
				screenshotSubDir = SD_BOSS_KILLS;
				killType = null;
				killCountNumber = 0;
				break;
			}
			case InterfaceID.LEVELUP_DISPLAY:
			case InterfaceID.OBJECTBOX:
			case InterfaceID.QUESTSCROLL:
			{
				// level up widget gets loaded prior to the text being set, so wait until the next tick
				shouldTakeScreenshot = true;
				return;
			}
			case InterfaceID.TRAIL_REWARDSCREEN:
			{
				if (clueType == null || clueNumber == null)
				{
					return;
				}

				fileName = Character.toUpperCase(clueType.charAt(0)) + clueType.substring(1) + "(" + clueNumber + ")";
				screenshotSubDir = SD_CLUE_SCROLL_REWARDS;
				clueType = null;
				clueNumber = null;
				break;
			}
			case InterfaceID.WILDY_LOOT_CHEST:
			{
				fileName = "Loot key";
				screenshotSubDir = SD_WILDERNESS_LOOT_CHEST;
				break;
			}
			case InterfaceID.COLOSSEUM_REWARD_CHEST_2:
			{
				if (killType != KillType.FORTIS_COLOSSEUM)
				{
					return;
				}

				fileName = "Fortis Colosseum Chest";
				screenshotSubDir = SD_CHEST_LOOT;
				killType = null;
				break;
			}
			default:
				return;
		}

        takeScreenshot(fileName, screenshotSubDir);
    }

	@Subscribe
	public void onScriptPreFired(ScriptPreFired scriptPreFired)
	{
		switch (scriptPreFired.getScriptId())
		{
			case ScriptID.NOTIFICATION_START:
				notificationStarted = true;
				break;
			case ScriptID.NOTIFICATION_DELAY:
				if (!notificationStarted)
				{
					return;
				}

				String topText = client.getVarcStrValue(VarClientStr.NOTIFICATION_TOP_TEXT);
				String bottomText = client.getVarcStrValue(VarClientStr.NOTIFICATION_BOTTOM_TEXT);

				log.debug("Notification: top: {} bottom: {}", topText, bottomText);

				if (topText.equalsIgnoreCase("Collection log") && config.screenshotCollectionLogEntries())
				{
					String entry = Text.removeTags(bottomText).substring("New item:".length());
					String fileName = "Collection log (" + entry + ")";
					takeScreenshot(fileName, SD_COLLECTION_LOG);
				}
				if (topText.equalsIgnoreCase("Combat Task Completed!") && config.screenshotCombatAchievements() && client.getVarbitValue(VarbitID.CA_TASK_POPUP) == 0)
				{
					String[] s = bottomText.split("<.*?>");
					String task = s[1];
					String fileName = "Combat task (" + task.replaceAll("[:?]", "") + ")";
					takeScreenshot(fileName, SD_COMBAT_ACHIEVEMENTS);
				}
				if (topText.equalsIgnoreCase("League Task Complete!") && config.screenshotLeagueTasks())
				{
					String[] s = bottomText.split("<.*?>");
					String task = s[1];
					String fileName = "League task (" + task.replaceAll("[:?]", "") + ")";
					takeScreenshot(fileName, SD_LEAGUE_TASKS);
				}
				notificationStarted = false;
				break;
		}
	}

    private void manualScreenshot()
    {
        takeScreenshot("", null);
    }

	/**
	 * Parses skill name and level from levelup component.
	 *
	 * @return Shortened string in the format "Skill(99)"
	 */
	String parseLevelUpWidget(@Component int levelUpLevel)
	{
		Widget levelChild = client.getWidget(levelUpLevel);
		if (levelChild == null)
		{
			return null;
		}

        Matcher m = LEVEL_UP_PATTERN.matcher(levelChild.getText());
        if (!m.matches())
        {
            return null;
        }

        String skillName = m.group(1);
        String skillLevel = m.group(2);
        return skillName + "(" + skillLevel + ")";
    }

	/**
	 * Parses the passed quest completion dialog text into a shortened string for filename usage.
	 *
	 * @return Shortened string in the format "Quest(The Corsair Curse)"
	 */
	@VisibleForTesting
	static String parseQuestCompletedWidget(final String text)
	{
		// "You have completed The Corsair Curse!"
		final Matcher questMatch1 = QUEST_PATTERN_1.matcher(text);
		// "'One Small Favour' completed!"
		final Matcher questMatch2 = QUEST_PATTERN_2.matcher(text);
		final Matcher questMatchFinal = questMatch1.matches() ? questMatch1 : questMatch2;
		if (!questMatchFinal.matches())
		{
			return "Quest(quest not found)";
		}

        String quest = questMatchFinal.group("quest");
        String verb = questMatchFinal.group("verb") != null ? questMatchFinal.group("verb") : "";

        if (verb.contains("kind of"))
        {
            quest += " partial completion";
        }
        else if (verb.contains("completely"))
        {
            quest += " II";
        }

        if (RFD_TAGS.stream().anyMatch((quest + verb)::contains))
        {
            quest = "Recipe for Disaster - " + quest;
        }

        if (WORD_QUEST_IN_NAME_TAGS.stream().anyMatch(quest::contains))
        {
            quest += " Quest";
        }

        return "Quest(" + quest + ')';
    }

	/**
	 * Parses the Barbarian Assault high gamble reward dialog text into a shortened string for filename usage.
	 *
	 * @return Shortened string in the format "High Gamble(100)"
	 */
	@VisibleForTesting
	static String parseBAHighGambleWidget(final String text)
	{
		final Matcher highGambleMatch = BA_HIGH_GAMBLE_REWARD_PATTERN.matcher(text);
		if (highGambleMatch.find())
		{
			String gambleCount = highGambleMatch.group("gambleCount");
			return String.format("High Gamble(%s)", gambleCount);
		}

        return "High Gamble(count not found)";
    }

    /**
     * Parses a combat achievement success chat message into a filename-safe string.
     *
     * @param text A received chat message which may or may not be from completing a combat achievement.
     * @return A formatted string of the achieved combat task name, or the empty string if the passed message
     *         is not a combat achievement completion message.
     */
    @VisibleForTesting
    static String parseCombatAchievementWidget(final String text)
    {
        final Matcher m = COMBAT_ACHIEVEMENTS_PATTERN.matcher(text);
        if (m.find())
        {
            String task = m.group("task").replaceAll("[:?]", "");
            return "Combat task (" + task + ")";
        }
        return "";
    }

    /**
     * Saves a screenshot of the client window to the screenshot folder as a PNG,
     * and optionally uploads it to an image-hosting service.
     *
     * @param fileName Filename to use, without file extension.
     * @param subDir   Subdirectory to store the captured screenshot in.
     */
    @VisibleForTesting
    void takeScreenshot(String fileName, String subDir)
    {
        try{ toggleNaughtyOverlaysOff(); } catch (NullPointerException ignored){}
        if (client.getGameState() == GameState.LOGIN_SCREEN)
        {
            // Prevent the screenshot from being captured
            log.info("Login screenshot prevented");
            return;
        }

        Consumer<Image> imageCallback = (img) ->
        {
            // This callback is on the game thread, move to executor thread
            executor.submit(() -> takeScreenshot(fileName, subDir, img));
        };

        if (config.displayDate() && REPORT_BUTTON_TLIS.contains(client.getTopLevelInterfaceId()))
        {
            screenshotOverlay.queueForTimestamp(imageCallback);
        }
        else
        {
            drawManager.requestNextFrameListener(imageCallback);
        }
    }

    private static int getScaledValue(final double scale, final int value)
    {
        return (int) (value * scale + .5);
    }

    private void takeScreenshot(String fileName, String subDir, Image image)
    {
        final BufferedImage screenshot;
        if (!config.includeFrame())
        {
            // just simply copy the image
            screenshot = ImageUtil.bufferedImageFromImage(image);
        }
        else
        {
            // create a new image, paint the client ui to it, and then draw the screenshot to that
            final AffineTransform transform = OSType.getOSType() == OSType.MacOS ? new AffineTransform() :
                    clientUi.getGraphicsConfiguration().getDefaultTransform();

            // scaled client dimensions
            int clientWidth = getScaledValue(transform.getScaleX(), clientUi.getWidth());
            int clientHeight = getScaledValue(transform.getScaleY(), clientUi.getHeight());

            screenshot = new BufferedImage(clientWidth, clientHeight, BufferedImage.TYPE_INT_ARGB);

            Graphics2D graphics = (Graphics2D) screenshot.getGraphics();
            AffineTransform originalTransform = graphics.getTransform();
            // scale g2d for the paint() call
            graphics.setTransform(transform);

            // Draw the client frame onto the screenshot
            try
            {
                SwingUtilities.invokeAndWait(() -> clientUi.paint(graphics));
            }
            catch (InterruptedException | InvocationTargetException e)
            {
                log.warn("unable to paint client UI on screenshot", e);
            }

            // Find the position of the canvas inside the frame
            final Point canvasOffset = clientUi.getCanvasOffset();
            final int gameOffsetX = getScaledValue(transform.getScaleX(), (int) canvasOffset.getX());
            final int gameOffsetY = getScaledValue(transform.getScaleY(), (int) canvasOffset.getY());

            // Draw the original screenshot onto the new screenshot
            graphics.setTransform(originalTransform); // the original screenshot is already scaled
            graphics.drawImage(image, gameOffsetX, gameOffsetY, null);
            graphics.dispose();
        }

        imageCapture.saveScreenshot(screenshot, fileName, subDir, config.notifyWhenTaken(), config.copyToClipboard());
        try { toggleNaughtyOverlaysBackOn(); } catch (NullPointerException ignored){}
    }

    private boolean isInsideGauntlet()
    {
        return this.client.isInInstancedRegion()
                && this.client.getMapRegions().length > 0
                && (this.client.getMapRegions()[0] == GAUNTLET_REGION
                || this.client.getMapRegions()[0] == CORRUPTED_GAUNTLET_REGION);
    }

    @VisibleForTesting
    int getClueNumber()
    {
        return clueNumber;
    }

    @VisibleForTesting
    String getClueType()
    {
        return clueType;
    }

    @VisibleForTesting
    KillType getKillType()
    {
        return killType;
    }

    @VisibleForTesting
    int getKillCountNumber()
    {
        return killCountNumber;
    }
    public void toggleNaughtyOverlaysOff(){
        overlayManager.removedOverlays = overlayManager.overlays.stream().filter(Overlay::getNaughty).collect(Collectors.toList());
        for(Overlay removing: overlayManager.removedOverlays){System.out.println("Removing Overlay For Screenshot: " + removing.getName());}
        overlayManager.removeIf(Overlay::isNaughtyNaughty);
    }
    public void toggleNaughtyOverlaysBackOn(){
        if(!overlayManager.removedOverlays.isEmpty()){
            for(Overlay theOverlay: overlayManager.removedOverlays){
                System.out.println("Re-added Overlay Removed For Screenshot: " + theOverlay.getName() +" - "+ overlayManager.add(theOverlay));
            }
        }
    }
}<|MERGE_RESOLUTION|>--- conflicted
+++ resolved
@@ -29,6 +29,17 @@
 import com.google.common.collect.ImmutableMap;
 import com.google.common.collect.ImmutableSet;
 import com.google.inject.Provides;
+import java.awt.Image;
+import java.awt.image.BufferedImage;
+import java.time.LocalDate;
+import java.util.Map;
+import java.util.Set;
+import java.util.concurrent.ScheduledExecutorService;
+import java.util.function.Consumer;
+import java.util.regex.Matcher;
+import java.util.regex.Pattern;
+import java.util.stream.Collectors;
+import javax.inject.Inject;
 import lombok.AccessLevel;
 import lombok.Getter;
 import lombok.extern.slf4j.Slf4j;
@@ -50,6 +61,7 @@
 import net.runelite.api.gameval.InterfaceID;
 import net.runelite.api.gameval.VarbitID;
 import net.runelite.api.widgets.Widget;
+import static net.runelite.client.RuneLite.SCREENSHOT_DIR;
 import net.runelite.client.config.ConfigManager;
 import net.runelite.client.eventbus.Subscribe;
 import net.runelite.client.events.PlayerLootReceived;
@@ -63,31 +75,17 @@
 import net.runelite.client.ui.NavigationButton;
 import net.runelite.client.ui.overlay.Overlay;
 import net.runelite.client.ui.overlay.OverlayManager;
-import net.runelite.client.util.*;
+import net.runelite.client.util.HotkeyListener;
+import net.runelite.client.util.ImageCapture;
+import net.runelite.client.util.ImageUtil;
+import net.runelite.client.util.LinkBrowser;
+import net.runelite.client.util.Text;
 import org.apache.commons.lang3.StringUtils;
 
-import javax.inject.Inject;
-import javax.swing.*;
-import java.awt.Point;
-import java.awt.*;
-import java.awt.geom.AffineTransform;
-import java.awt.image.BufferedImage;
-import java.lang.reflect.InvocationTargetException;
-import java.time.LocalDate;
-import java.util.Map;
-import java.util.Set;
-import java.util.concurrent.ScheduledExecutorService;
-import java.util.function.Consumer;
-import java.util.regex.Matcher;
-import java.util.regex.Pattern;
-import java.util.stream.Collectors;
-
-import static net.runelite.client.RuneLite.SCREENSHOT_DIR;
-
 @PluginDescriptor(
-        name = "Screenshot",
-        description = "Enable the manual and automatic taking of screenshots",
-        tags = {"external", "images", "imgur", "integration", "notifications"}
+	name = "Screenshot",
+	description = "Enable the manual and automatic taking of screenshots",
+	tags = {"external", "images", "integration", "notifications"}
 )
 @Slf4j
 public class ScreenshotPlugin extends Plugin
@@ -134,8 +132,8 @@
 	private static final String SD_LEVELS = "Levels";
 	private static final String SD_LEAGUE_TASKS = "League Tasks";
 
-    private String clueType;
-    private Integer clueNumber;
+	private String clueType;
+	private Integer clueNumber;
 
 	enum KillType
 	{
@@ -152,75 +150,75 @@
 		FORTIS_COLOSSEUM
 	}
 
-    private KillType killType;
-    private Integer killCountNumber;
-
-    private boolean shouldTakeScreenshot;
-    private boolean notificationStarted;
-
-    @Inject
-    private ScreenshotConfig config;
-
-    @Inject
-    private OverlayManager overlayManager;
-
-    @Inject
-    private ScreenshotOverlay screenshotOverlay;
-
-    @Inject
-    private Client client;
-
-    @Inject
-    private ClientUI clientUi;
-
-    @Inject
-    private ClientToolbar clientToolbar;
-
-    @Inject
-    private DrawManager drawManager;
-
-    @Inject
-    private ScheduledExecutorService executor;
-
-    @Inject
-    private KeyManager keyManager;
-
-    @Inject
-    private SpriteManager spriteManager;
-
-    @Inject
-    private ImageCapture imageCapture;
-
-    @Getter(AccessLevel.PACKAGE)
-    private BufferedImage reportButton;
-
-    private NavigationButton titleBarButton;
-
-    private String kickPlayerName;
-
-    private final HotkeyListener hotkeyListener = new HotkeyListener(() -> config.hotkey())
-    {
-        @Override
-        public void hotkeyPressed()
-        {
-            manualScreenshot();
-        }
-    };
-
-    @Provides
-    ScreenshotConfig getConfig(ConfigManager configManager)
-    {
-        return configManager.getConfig(ScreenshotConfig.class);
-    }
-
-    @Override
-    protected void startUp() throws Exception
-    {
-        overlayManager.add(screenshotOverlay);
-        SCREENSHOT_DIR.mkdirs();
-        keyManager.registerKeyListener(hotkeyListener);
-
-        final BufferedImage iconImage = ImageUtil.loadImageResource(getClass(), "screenshot.png");
+	private KillType killType;
+	private Integer killCountNumber;
+
+	private boolean shouldTakeScreenshot;
+	private boolean notificationStarted;
+
+	@Inject
+	private ScreenshotConfig config;
+
+	@Inject
+	private OverlayManager overlayManager;
+
+	@Inject
+	private ScreenshotOverlay screenshotOverlay;
+
+	@Inject
+	private Client client;
+
+	@Inject
+	private ClientUI clientUi;
+
+	@Inject
+	private ClientToolbar clientToolbar;
+
+	@Inject
+	private DrawManager drawManager;
+
+	@Inject
+	private ScheduledExecutorService executor;
+
+	@Inject
+	private KeyManager keyManager;
+
+	@Inject
+	private SpriteManager spriteManager;
+
+	@Inject
+	private ImageCapture imageCapture;
+
+	@Getter(AccessLevel.PACKAGE)
+	private BufferedImage reportButton;
+
+	private NavigationButton titleBarButton;
+
+	private String kickPlayerName;
+
+	private final HotkeyListener hotkeyListener = new HotkeyListener(() -> config.hotkey())
+	{
+		@Override
+		public void hotkeyPressed()
+		{
+			manualScreenshot();
+		}
+	};
+
+	@Provides
+	ScreenshotConfig getConfig(ConfigManager configManager)
+	{
+		return configManager.getConfig(ScreenshotConfig.class);
+	}
+
+	@Override
+	protected void startUp() throws Exception
+	{
+		overlayManager.add(screenshotOverlay);
+		SCREENSHOT_DIR.mkdirs();
+		keyManager.registerKeyListener(hotkeyListener);
+
+		final BufferedImage iconImage = ImageUtil.loadImageResource(getClass(), "screenshot.png");
 
 		titleBarButton = NavigationButton.builder()
 			.tooltip("Take screenshot")
@@ -235,31 +233,31 @@
 				.build())
 			.build();
 
-        clientToolbar.addNavigation(titleBarButton);
-
-        spriteManager.getSpriteAsync(SpriteID.CHATBOX_REPORT_BUTTON, 0, s -> reportButton = s);
-    }
-
-    @Override
-    protected void shutDown() throws Exception
-    {
-        overlayManager.remove(screenshotOverlay);
-        clientToolbar.removeNavigation(titleBarButton);
-        keyManager.unregisterKeyListener(hotkeyListener);
-        kickPlayerName = null;
-        notificationStarted = false;
-    }
-
-    @Subscribe
-    public void onGameTick(GameTick event)
-    {
-        if (!shouldTakeScreenshot)
-        {
-            return;
-        }
-
-        shouldTakeScreenshot = false;
-        String screenshotSubDir = null;
+		clientToolbar.addNavigation(titleBarButton);
+
+		spriteManager.getSpriteAsync(SpriteID.CHATBOX_REPORT_BUTTON, 0, s -> reportButton = s);
+	}
+
+	@Override
+	protected void shutDown() throws Exception
+	{
+		overlayManager.remove(screenshotOverlay);
+		clientToolbar.removeNavigation(titleBarButton);
+		keyManager.unregisterKeyListener(hotkeyListener);
+		kickPlayerName = null;
+		notificationStarted = false;
+	}
+
+	@Subscribe
+	public void onGameTick(GameTick event)
+	{
+		if (!shouldTakeScreenshot)
+		{
+			return;
+		}
+
+		shouldTakeScreenshot = false;
+		String screenshotSubDir = null;
 
 		String fileName = null;
 		if (client.getWidget(InterfaceID.LevelupDisplay.TEXT2) != null)
@@ -294,72 +292,6 @@
 			screenshotSubDir = "Quests";
 		}
 
-<<<<<<< HEAD
-        if (fileName != null)
-        {
-            takeScreenshot(fileName, screenshotSubDir);
-        }
-    }
-
-    @Subscribe
-    public void onActorDeath(ActorDeath actorDeath)
-    {
-        Actor actor = actorDeath.getActor();
-        if (actor instanceof Player)
-        {
-            Player player = (Player) actor;
-            if (player == client.getLocalPlayer() && config.screenshotPlayerDeath())
-            {
-                takeScreenshot("Death", SD_DEATHS);
-            }
-            else if (player != client.getLocalPlayer()
-                    && player.getCanvasTilePoly() != null
-                    && (((player.isFriendsChatMember() || player.isFriend()) && config.screenshotFriendDeath())
-                    || (player.isClanMember() && config.screenshotClanDeath())))
-            {
-                takeScreenshot("Death " + player.getName(), SD_DEATHS);
-            }
-        }
-    }
-
-    @Subscribe
-    public void onPlayerLootReceived(final PlayerLootReceived playerLootReceived)
-    {
-        if (config.screenshotKills())
-        {
-            final Player player = playerLootReceived.getPlayer();
-            final String name = player.getName();
-            String fileName = "Kill " + name;
-            takeScreenshot(fileName, SD_PVP_KILLS);
-        }
-    }
-
-    @Subscribe
-    public void onScriptCallbackEvent(ScriptCallbackEvent e)
-    {
-        if (!"confirmFriendsChatKick".equals(e.getEventName()))
-        {
-            return;
-        }
-
-        final String[] stringStack = client.getStringStack();
-        final int stringSize = client.getStringStackSize();
-        kickPlayerName = stringStack[stringSize - 1];
-    }
-
-    @Subscribe
-    public void onChatMessage(ChatMessage event)
-    {
-        if (event.getType() != ChatMessageType.GAMEMESSAGE
-                && event.getType() != ChatMessageType.SPAM
-                && event.getType() != ChatMessageType.TRADE
-                && event.getType() != ChatMessageType.FRIENDSCHATNOTIFICATION)
-        {
-            return;
-        }
-
-        String chatMessage = event.getMessage();
-=======
 		if (fileName != null)
 		{
 			takeScreenshot(fileName, screenshotSubDir);
@@ -407,10 +339,10 @@
 			return;
 		}
 
-		final Object[] objectStack = client.getObjectStack();
-		final int objectStackSize = client.getObjectStackSize();
-		kickPlayerName = (String) objectStack[objectStackSize - 1];
-	}
+        final Object[] objectStack = client.getObjectStack();
+        final int objectStackSize = client.getObjectStackSize();
+        kickPlayerName = (String) objectStack[objectStackSize - 1];
+    }
 
 	@Subscribe
 	public void onChatMessage(ChatMessage event)
@@ -424,7 +356,6 @@
 		}
 
 		String chatMessage = event.getMessage();
->>>>>>> bb0479cf
 
 		if (chatMessage.contains("You have completed") && chatMessage.contains("Treasure"))
 		{
@@ -518,9 +449,9 @@
 				return;
 			}
 
-            takeScreenshot("Kick " + kickPlayerName, SD_FRIENDS_CHAT_KICKS);
-            kickPlayerName = null;
-        }
+			takeScreenshot("Kick " + kickPlayerName, SD_FRIENDS_CHAT_KICKS);
+			kickPlayerName = null;
+		}
 
 		if (PET_MESSAGES.stream().anyMatch(chatMessage::contains) && config.screenshotPet())
 		{
@@ -540,15 +471,15 @@
 			}
 		}
 
-        if (chatMessage.equals(CHEST_LOOTED_MESSAGE) && config.screenshotRewards())
-        {
-            final int regionID = client.getLocalPlayer().getWorldLocation().getRegionID();
-            String eventName = CHEST_LOOT_EVENTS.get(regionID);
-            if (eventName != null)
-            {
-                takeScreenshot(eventName, SD_CHEST_LOOT);
-            }
-        }
+		if (chatMessage.equals(CHEST_LOOTED_MESSAGE) && config.screenshotRewards())
+		{
+			final int regionID = client.getLocalPlayer().getWorldLocation().getRegionID();
+			String eventName = CHEST_LOOT_EVENTS.get(regionID);
+			if (eventName != null)
+			{
+				takeScreenshot(eventName, SD_CHEST_LOOT);
+			}
+		}
 
 		if (config.screenshotValuableDrop())
 		{
@@ -565,28 +496,28 @@
 			}
 		}
 
-        if (config.screenshotUntradeableDrop() && !isInsideGauntlet())
-        {
-            Matcher m = UNTRADEABLE_DROP_PATTERN.matcher(chatMessage);
-            if (m.matches())
-            {
-                String untradeableDropName = m.group(1);
-                String fileName = "Untradeable drop " + untradeableDropName;
-                takeScreenshot(fileName, SD_UNTRADEABLE_DROPS);
-            }
-        }
-
-        if (config.screenshotDuels())
-        {
-            Matcher m = DUEL_END_PATTERN.matcher(chatMessage);
-            if (m.find())
-            {
-                String result = m.group(1);
-                String count = m.group(2).replace(",", "");
-                String fileName = "Duel " + result + " (" + count + ")";
-                takeScreenshot(fileName, SD_DUELS);
-            }
-        }
+		if (config.screenshotUntradeableDrop() && !isInsideGauntlet())
+		{
+			Matcher m = UNTRADEABLE_DROP_PATTERN.matcher(chatMessage);
+			if (m.matches())
+			{
+				String untradeableDropName = m.group(1);
+				String fileName = "Untradeable drop " + untradeableDropName;
+				takeScreenshot(fileName, SD_UNTRADEABLE_DROPS);
+			}
+		}
+
+		if (config.screenshotDuels())
+		{
+			Matcher m = DUEL_END_PATTERN.matcher(chatMessage);
+			if (m.find())
+			{
+				String result = m.group(1);
+				String count = m.group(2).replace(",", "");
+				String fileName = "Duel " + result + " (" + count + ")";
+				takeScreenshot(fileName, SD_DUELS);
+			}
+		}
 
 		if (chatMessage.startsWith(COLLECTION_LOG_TEXT) && client.getVarbitValue(VarbitID.OPTION_COLLECTION_NEW_ITEM) == 1 && config.screenshotCollectionLogEntries())
 		{
@@ -617,12 +548,12 @@
 		}
 	}
 
-    @Subscribe
-    public void onWidgetLoaded(WidgetLoaded event)
-    {
-        String fileName;
-        String screenshotSubDir;
-        int groupId = event.getGroupId();
+	@Subscribe
+	public void onWidgetLoaded(WidgetLoaded event)
+	{
+		String fileName;
+		String screenshotSubDir;
+		int groupId = event.getGroupId();
 
 		switch (groupId)
 		{
@@ -701,20 +632,20 @@
 					return;
 				}
 
-                switch (killType)
-                {
-                    case TOB:
-                        fileName = "Theatre of Blood(" + killCountNumber + ")";
-                        break;
-                    case TOB_SM:
-                        fileName = "Theatre of Blood Story Mode(" + killCountNumber + ")";
-                        break;
-                    case TOB_HM:
-                        fileName = "Theatre of Blood Hard Mode(" + killCountNumber + ")";
-                        break;
-                    default:
-                        throw new IllegalStateException();
-                }
+				switch (killType)
+				{
+					case TOB:
+						fileName = "Theatre of Blood(" + killCountNumber + ")";
+						break;
+					case TOB_SM:
+						fileName = "Theatre of Blood Story Mode(" + killCountNumber + ")";
+						break;
+					case TOB_HM:
+						fileName = "Theatre of Blood Hard Mode(" + killCountNumber + ")";
+						break;
+					default:
+						throw new IllegalStateException();
+				}
 
 				screenshotSubDir = SD_BOSS_KILLS;
 				killType = null;
@@ -728,20 +659,20 @@
 					return;
 				}
 
-                switch (killType)
-                {
-                    case TOA:
-                        fileName = "Tombs of Amascut(" + killCountNumber + ")";
-                        break;
-                    case TOA_ENTRY_MODE:
-                        fileName = "Tombs of Amascut Entry Mode(" + killCountNumber + ")";
-                        break;
-                    case TOA_EXPERT_MODE:
-                        fileName = "Tombs of Amascut Expert Mode(" + killCountNumber + ")";
-                        break;
-                    default:
-                        throw new IllegalStateException();
-                }
+				switch (killType)
+				{
+					case TOA:
+						fileName = "Tombs of Amascut(" + killCountNumber + ")";
+						break;
+					case TOA_ENTRY_MODE:
+						fileName = "Tombs of Amascut Entry Mode(" + killCountNumber + ")";
+						break;
+					case TOA_EXPERT_MODE:
+						fileName = "Tombs of Amascut Expert Mode(" + killCountNumber + ")";
+						break;
+					default:
+						throw new IllegalStateException();
+				}
 
 				screenshotSubDir = SD_BOSS_KILLS;
 				killType = null;
@@ -817,8 +748,8 @@
 				return;
 		}
 
-        takeScreenshot(fileName, screenshotSubDir);
-    }
+		takeScreenshot(fileName, screenshotSubDir);
+	}
 
 	@Subscribe
 	public void onScriptPreFired(ScriptPreFired scriptPreFired)
@@ -864,10 +795,10 @@
 		}
 	}
 
-    private void manualScreenshot()
-    {
-        takeScreenshot("", null);
-    }
+	private void manualScreenshot()
+	{
+		takeScreenshot("", null);
+	}
 
 	/**
 	 * Parses skill name and level from levelup component.
@@ -882,16 +813,16 @@
 			return null;
 		}
 
-        Matcher m = LEVEL_UP_PATTERN.matcher(levelChild.getText());
-        if (!m.matches())
-        {
-            return null;
-        }
-
-        String skillName = m.group(1);
-        String skillLevel = m.group(2);
-        return skillName + "(" + skillLevel + ")";
-    }
+		Matcher m = LEVEL_UP_PATTERN.matcher(levelChild.getText());
+		if (!m.matches())
+		{
+			return null;
+		}
+
+		String skillName = m.group(1);
+		String skillLevel = m.group(2);
+		return skillName + "(" + skillLevel + ")";
+	}
 
 	/**
 	 * Parses the passed quest completion dialog text into a shortened string for filename usage.
@@ -911,30 +842,30 @@
 			return "Quest(quest not found)";
 		}
 
-        String quest = questMatchFinal.group("quest");
-        String verb = questMatchFinal.group("verb") != null ? questMatchFinal.group("verb") : "";
-
-        if (verb.contains("kind of"))
-        {
-            quest += " partial completion";
-        }
-        else if (verb.contains("completely"))
-        {
-            quest += " II";
-        }
-
-        if (RFD_TAGS.stream().anyMatch((quest + verb)::contains))
-        {
-            quest = "Recipe for Disaster - " + quest;
-        }
-
-        if (WORD_QUEST_IN_NAME_TAGS.stream().anyMatch(quest::contains))
-        {
-            quest += " Quest";
-        }
-
-        return "Quest(" + quest + ')';
-    }
+		String quest = questMatchFinal.group("quest");
+		String verb = questMatchFinal.group("verb") != null ? questMatchFinal.group("verb") : "";
+
+		if (verb.contains("kind of"))
+		{
+			quest += " partial completion";
+		}
+		else if (verb.contains("completely"))
+		{
+			quest += " II";
+		}
+
+		if (RFD_TAGS.stream().anyMatch((quest + verb)::contains))
+		{
+			quest = "Recipe for Disaster - " + quest;
+		}
+
+		if (WORD_QUEST_IN_NAME_TAGS.stream().anyMatch(quest::contains))
+		{
+			quest += " Quest";
+		}
+
+		return "Quest(" + quest + ')';
+	}
 
 	/**
 	 * Parses the Barbarian Assault high gamble reward dialog text into a shortened string for filename usage.
@@ -951,158 +882,121 @@
 			return String.format("High Gamble(%s)", gambleCount);
 		}
 
-        return "High Gamble(count not found)";
-    }
-
-    /**
-     * Parses a combat achievement success chat message into a filename-safe string.
-     *
-     * @param text A received chat message which may or may not be from completing a combat achievement.
-     * @return A formatted string of the achieved combat task name, or the empty string if the passed message
-     *         is not a combat achievement completion message.
-     */
-    @VisibleForTesting
-    static String parseCombatAchievementWidget(final String text)
-    {
-        final Matcher m = COMBAT_ACHIEVEMENTS_PATTERN.matcher(text);
-        if (m.find())
-        {
-            String task = m.group("task").replaceAll("[:?]", "");
-            return "Combat task (" + task + ")";
-        }
-        return "";
-    }
-
-    /**
-     * Saves a screenshot of the client window to the screenshot folder as a PNG,
-     * and optionally uploads it to an image-hosting service.
-     *
-     * @param fileName Filename to use, without file extension.
-     * @param subDir   Subdirectory to store the captured screenshot in.
-     */
-    @VisibleForTesting
-    void takeScreenshot(String fileName, String subDir)
-    {
-        try{ toggleNaughtyOverlaysOff(); } catch (NullPointerException ignored){}
-        if (client.getGameState() == GameState.LOGIN_SCREEN)
-        {
-            // Prevent the screenshot from being captured
-            log.info("Login screenshot prevented");
-            return;
-        }
-
-        Consumer<Image> imageCallback = (img) ->
-        {
-            // This callback is on the game thread, move to executor thread
-            executor.submit(() -> takeScreenshot(fileName, subDir, img));
-        };
-
-        if (config.displayDate() && REPORT_BUTTON_TLIS.contains(client.getTopLevelInterfaceId()))
-        {
-            screenshotOverlay.queueForTimestamp(imageCallback);
-        }
-        else
-        {
-            drawManager.requestNextFrameListener(imageCallback);
-        }
-    }
-
-    private static int getScaledValue(final double scale, final int value)
-    {
-        return (int) (value * scale + .5);
-    }
-
-    private void takeScreenshot(String fileName, String subDir, Image image)
-    {
-        final BufferedImage screenshot;
-        if (!config.includeFrame())
-        {
-            // just simply copy the image
-            screenshot = ImageUtil.bufferedImageFromImage(image);
-        }
-        else
-        {
-            // create a new image, paint the client ui to it, and then draw the screenshot to that
-            final AffineTransform transform = OSType.getOSType() == OSType.MacOS ? new AffineTransform() :
-                    clientUi.getGraphicsConfiguration().getDefaultTransform();
-
-            // scaled client dimensions
-            int clientWidth = getScaledValue(transform.getScaleX(), clientUi.getWidth());
-            int clientHeight = getScaledValue(transform.getScaleY(), clientUi.getHeight());
-
-            screenshot = new BufferedImage(clientWidth, clientHeight, BufferedImage.TYPE_INT_ARGB);
-
-            Graphics2D graphics = (Graphics2D) screenshot.getGraphics();
-            AffineTransform originalTransform = graphics.getTransform();
-            // scale g2d for the paint() call
-            graphics.setTransform(transform);
-
-            // Draw the client frame onto the screenshot
-            try
-            {
-                SwingUtilities.invokeAndWait(() -> clientUi.paint(graphics));
-            }
-            catch (InterruptedException | InvocationTargetException e)
-            {
-                log.warn("unable to paint client UI on screenshot", e);
-            }
-
-            // Find the position of the canvas inside the frame
-            final Point canvasOffset = clientUi.getCanvasOffset();
-            final int gameOffsetX = getScaledValue(transform.getScaleX(), (int) canvasOffset.getX());
-            final int gameOffsetY = getScaledValue(transform.getScaleY(), (int) canvasOffset.getY());
-
-            // Draw the original screenshot onto the new screenshot
-            graphics.setTransform(originalTransform); // the original screenshot is already scaled
-            graphics.drawImage(image, gameOffsetX, gameOffsetY, null);
-            graphics.dispose();
-        }
-
-        imageCapture.saveScreenshot(screenshot, fileName, subDir, config.notifyWhenTaken(), config.copyToClipboard());
-        try { toggleNaughtyOverlaysBackOn(); } catch (NullPointerException ignored){}
-    }
-
-    private boolean isInsideGauntlet()
-    {
-        return this.client.isInInstancedRegion()
-                && this.client.getMapRegions().length > 0
-                && (this.client.getMapRegions()[0] == GAUNTLET_REGION
-                || this.client.getMapRegions()[0] == CORRUPTED_GAUNTLET_REGION);
-    }
-
-    @VisibleForTesting
-    int getClueNumber()
-    {
-        return clueNumber;
-    }
-
-    @VisibleForTesting
-    String getClueType()
-    {
-        return clueType;
-    }
-
-    @VisibleForTesting
-    KillType getKillType()
-    {
-        return killType;
-    }
-
-    @VisibleForTesting
-    int getKillCountNumber()
-    {
-        return killCountNumber;
-    }
-    public void toggleNaughtyOverlaysOff(){
-        overlayManager.removedOverlays = overlayManager.overlays.stream().filter(Overlay::getNaughty).collect(Collectors.toList());
-        for(Overlay removing: overlayManager.removedOverlays){System.out.println("Removing Overlay For Screenshot: " + removing.getName());}
-        overlayManager.removeIf(Overlay::isNaughtyNaughty);
-    }
-    public void toggleNaughtyOverlaysBackOn(){
-        if(!overlayManager.removedOverlays.isEmpty()){
-            for(Overlay theOverlay: overlayManager.removedOverlays){
-                System.out.println("Re-added Overlay Removed For Screenshot: " + theOverlay.getName() +" - "+ overlayManager.add(theOverlay));
-            }
-        }
-    }
+		return "High Gamble(count not found)";
+	}
+
+	/**
+	 * Parses a combat achievement success chat message into a filename-safe string.
+	 *
+	 * @param text A received chat message which may or may not be from completing a combat achievement.
+	 * @return A formatted string of the achieved combat task name, or the empty string if the passed message
+	 *         is not a combat achievement completion message.
+	 */
+	@VisibleForTesting
+	static String parseCombatAchievementWidget(final String text)
+	{
+		final Matcher m = COMBAT_ACHIEVEMENTS_PATTERN.matcher(text);
+		if (m.find())
+		{
+			String task = m.group("task").replaceAll("[:?]", "");
+			return "Combat task (" + task + ")";
+		}
+		return "";
+	}
+
+	/**
+	 * Saves a screenshot of the client window to the screenshot folder as a PNG,
+	 * and optionally uploads it to an image-hosting service.
+	 *
+	 * @param fileName Filename to use, without file extension.
+	 * @param subDir   Subdirectory to store the captured screenshot in.
+	 */
+	@VisibleForTesting
+	void takeScreenshot(String fileName, String subDir)
+	{
+		try{ toggleNaughtyOverlaysOff(); } catch (NullPointerException ignored){}
+		if (client.getGameState() == GameState.LOGIN_SCREEN)
+		{
+			// Prevent the screenshot from being captured
+			log.info("Login screenshot prevented");
+			return;
+		}
+
+		Consumer<Image> imageCallback = (img) ->
+		{
+			// This callback is on the game thread, move to executor thread
+			executor.submit(() -> saveScreenshot(fileName, subDir, img));
+		};
+
+		if (config.displayDate() && REPORT_BUTTON_TLIS.contains(client.getTopLevelInterfaceId()))
+		{
+			screenshotOverlay.queueForTimestamp(imageCallback);
+		}
+		else
+		{
+			drawManager.requestNextFrameListener(imageCallback);
+		}
+	}
+
+	private void saveScreenshot(String fileName, String subDir, Image image)
+	{
+		final BufferedImage screenshot;
+		if (!config.includeFrame())
+		{
+			// just simply copy the image
+			screenshot = ImageUtil.bufferedImageFromImage(image);
+		}
+		else
+		{
+			screenshot = imageCapture.addClientFrame(image);
+		}
+
+		imageCapture.saveScreenshot(screenshot, fileName, subDir, config.notifyWhenTaken(), config.copyToClipboard());
+		try { toggleNaughtyOverlaysBackOn(); } catch (NullPointerException ignored){}
+	}
+
+	private boolean isInsideGauntlet()
+	{
+		return this.client.isInInstancedRegion()
+			&& this.client.getMapRegions().length > 0
+			&& (this.client.getMapRegions()[0] == GAUNTLET_REGION
+			|| this.client.getMapRegions()[0] == CORRUPTED_GAUNTLET_REGION);
+	}
+
+	@VisibleForTesting
+	int getClueNumber()
+	{
+		return clueNumber;
+	}
+
+	@VisibleForTesting
+	String getClueType()
+	{
+		return clueType;
+	}
+
+	@VisibleForTesting
+	KillType getKillType()
+	{
+		return killType;
+	}
+
+	@VisibleForTesting
+	int getKillCountNumber()
+	{
+		return killCountNumber;
+	}
+
+	public void toggleNaughtyOverlaysOff(){
+		overlayManager.removedOverlays = overlayManager.overlays.stream().filter(Overlay::getNaughty).collect(Collectors.toList());
+		for(Overlay removing: overlayManager.removedOverlays){System.out.println("Removing Overlay For Screenshot: " + removing.getName());}
+		overlayManager.removeIf(Overlay::isNaughtyNaughty);
+	}
+	public void toggleNaughtyOverlaysBackOn(){
+		if(!overlayManager.removedOverlays.isEmpty()){
+			for(Overlay theOverlay: overlayManager.removedOverlays){
+				System.out.println("Re-added Overlay Removed For Screenshot: " + theOverlay.getName() +" - "+ overlayManager.add(theOverlay));
+			}
+		}
+	}
 }