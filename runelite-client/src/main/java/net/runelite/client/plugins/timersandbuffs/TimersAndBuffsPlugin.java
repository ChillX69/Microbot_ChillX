--- conflicted
+++ resolved
@@ -61,30 +61,6 @@
 import static net.runelite.api.ItemID.INFERNAL_CAPE;
 import static net.runelite.api.VarPlayer.LAST_HOME_TELEPORT;
 import static net.runelite.api.VarPlayer.LAST_MINIGAME_TELEPORT;
-<<<<<<< HEAD
-=======
-import net.runelite.api.Varbits;
-import net.runelite.api.annotations.Varp;
-import net.runelite.api.coords.WorldPoint;
-import net.runelite.api.events.ActorDeath;
-import net.runelite.api.events.ChatMessage;
-import net.runelite.api.events.GameStateChanged;
-import net.runelite.api.events.GameTick;
-import net.runelite.api.events.GraphicChanged;
-import net.runelite.api.events.ItemContainerChanged;
-import net.runelite.api.events.NpcChanged;
-import net.runelite.api.events.NpcDespawned;
-import net.runelite.api.events.NpcSpawned;
-import net.runelite.api.events.VarbitChanged;
-import net.runelite.client.config.ConfigManager;
-import net.runelite.client.eventbus.Subscribe;
-import net.runelite.client.events.ConfigChanged;
-import net.runelite.client.game.ItemManager;
-import net.runelite.client.game.ItemVariationMapping;
-import net.runelite.client.game.SpriteManager;
-import net.runelite.client.plugins.Plugin;
-import net.runelite.client.plugins.PluginDescriptor;
->>>>>>> 54482b4e
 import static net.runelite.client.plugins.timersandbuffs.GameCounter.*;
 import static net.runelite.client.plugins.timersandbuffs.GameTimer.*;
 
@@ -349,15 +325,15 @@
 			}
 
 			updateVarTimer(ANTIPOISON, event.getValue(),
-					i -> i >= 0 || i < VENOM_VALUE_CUTOFF,
-					i -> nextPoisonTick - tickCount + Math.abs((i + 1) * POISON_TICK_LENGTH));
+				i -> i >= 0 || i < VENOM_VALUE_CUTOFF,
+				i -> nextPoisonTick - tickCount + Math.abs((i + 1) * POISON_TICK_LENGTH));
 			updateVarTimer(ANTIVENOM, event.getValue(),
-					i -> i >= VENOM_VALUE_CUTOFF,
-					i -> nextPoisonTick - tickCount + Math.abs((i + 1 - VENOM_VALUE_CUTOFF) * POISON_TICK_LENGTH));
+				i -> i >= VENOM_VALUE_CUTOFF,
+				i -> nextPoisonTick - tickCount + Math.abs((i + 1 - VENOM_VALUE_CUTOFF) * POISON_TICK_LENGTH));
 		}
 
 		if ((event.getVarbitId() == Varbits.NMZ_OVERLOAD_REFRESHES_REMAINING
-				|| event.getVarbitId() == Varbits.COX_OVERLOAD_REFRESHES_REMAINING) && config.showOverload())
+			|| event.getVarbitId() == Varbits.COX_OVERLOAD_REFRESHES_REMAINING) && config.showOverload())
 		{
 			final int overloadVarb = event.getValue();
 			final int tickCount = client.getTickCount();
@@ -406,8 +382,8 @@
 		}
 
 		if (event.getVarbitId() == Varbits.RUN_SLOWED_DEPLETION_ACTIVE
-				|| event.getVarbitId() == Varbits.STAMINA_EFFECT
-				|| event.getVarbitId() == Varbits.RING_OF_ENDURANCE_EFFECT)
+			|| event.getVarbitId() == Varbits.STAMINA_EFFECT
+			|| event.getVarbitId() == Varbits.RING_OF_ENDURANCE_EFFECT)
 		{
 			// staminaEffectActive is checked to match https://github.com/Joshua-F/cs2-scripts/blob/741271f0c3395048c1bad4af7881a13734516adf/scripts/%5Bproc%2Cbuff_bar_get_value%5D.cs2#L25
 			int staminaEffectActive = client.getVarbitValue(Varbits.RUN_SLOWED_DEPLETION_ACTIVE);
@@ -1132,7 +1108,7 @@
 		{
 			// assume movement means unfrozen
 			if (freezeTime != client.getTickCount()
-					&& !currentWorldPoint.equals(lastPoint))
+				&& !currentWorldPoint.equals(lastPoint))
 			{
 				removeGameTimer(freezeTimer.getTimer());
 				freezeTimer = null;
