--- conflicted
+++ resolved
@@ -107,11 +107,11 @@
 		when(configLoader.get()).thenReturn(mock(RuntimeConfig.class));
 
 		Injector injector = Guice.createInjector(Modules
-				.override(new RuneLiteModule(okHttpClient, () -> null, configLoader, true, false, false, true,
-						RuneLite.DEFAULT_SESSION_FILE,
-						null, false, false
-				))
-				.with(BoundFieldModule.of(this)));
+			.override(new RuneLiteModule(okHttpClient, () -> null, configLoader, true, false, false, true,
+				RuneLite.DEFAULT_SESSION_FILE,
+				null, false, false
+			))
+			.with(BoundFieldModule.of(this)));
 
 		RuneLite.setInjector(injector);
 
@@ -139,22 +139,7 @@
 	@Test
 	public void testLoadPlugins() throws Exception
 	{
-<<<<<<< HEAD
-		PluginManager pluginManager = new PluginManager(false, false, true, null, null, null, null);
-		pluginManager.setOutdated(true);
-		pluginManager.loadCorePlugins();
-		Collection<Plugin> plugins = pluginManager.getPlugins();
-		long expected = pluginClasses.stream()
-			.map(cl -> cl.getAnnotation(PluginDescriptor.class))
-			.filter(Objects::nonNull)
-			.filter(PluginDescriptor::loadWhenOutdated)
-			.count();
-		assertEquals(expected, plugins.size());
-
-		pluginManager = new PluginManager(false, false, true, null, null, null, null);
-=======
-		var pluginManager = new PluginManager(false, false, null, null, null, null);
->>>>>>> fac4dac5
+		var pluginManager = new PluginManager(false, false, true, null, null, null, null);
 		pluginManager.loadCorePlugins();
 		var plugins = pluginManager.getPlugins();
 
