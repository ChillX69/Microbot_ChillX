--- conflicted
+++ resolved
@@ -111,11 +111,7 @@
 		when(configLoader.get()).thenReturn(mock(RuntimeConfig.class));
 
 		Injector injector = Guice.createInjector(Modules
-<<<<<<< HEAD
-			.override(new RuneLiteModule(okHttpClient, () -> null, () -> mock(RuntimeConfig.class), true, false, false, true,
-=======
 			.override(new RuneLiteModule(okHttpClient, () -> null, configLoader, true, false, false,
->>>>>>> d1d9b653
 				RuneLite.DEFAULT_SESSION_FILE,
 				null, false, false
 			))
