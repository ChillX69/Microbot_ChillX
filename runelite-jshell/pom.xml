--- conflicted
+++ resolved
@@ -30,11 +30,7 @@
     <parent>
         <groupId>net.runelite</groupId>
         <artifactId>runelite-parent</artifactId>
-<<<<<<< HEAD
-        <version>1.11.14-SNAPSHOT</version>
-=======
-        <version>1.11.16-SNAPSHOT</version>
->>>>>>> 41a14efa
+        <version>1.11.15-SNAPSHOT</version>
     </parent>
 
     <artifactId>jshell</artifactId>
