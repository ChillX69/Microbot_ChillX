<?xml version="1.0" encoding="UTF-8"?>
<!--
 Copyright (c) 2016-2017, Adam <Adam@sigterm.info>
 All rights reserved.

 Redistribution and use in source and binary forms, with or without
 modification, are permitted provided that the following conditions are met:

 1. Redistributions of source code must retain the above copyright notice, this
    list of conditions and the following disclaimer.
 2. Redistributions in binary form must reproduce the above copyright notice,
    this list of conditions and the following disclaimer in the documentation
    and/or other materials provided with the distribution.

 THIS SOFTWARE IS PROVIDED BY THE COPYRIGHT HOLDERS AND CONTRIBUTORS "AS IS" AND
 ANY EXPRESS OR IMPLIED WARRANTIES, INCLUDING, BUT NOT LIMITED TO, THE IMPLIED
 WARRANTIES OF MERCHANTABILITY AND FITNESS FOR A PARTICULAR PURPOSE ARE
 DISCLAIMED. IN NO EVENT SHALL THE COPYRIGHT OWNER OR CONTRIBUTORS BE LIABLE FOR
 ANY DIRECT, INDIRECT, INCIDENTAL, SPECIAL, EXEMPLARY, OR CONSEQUENTIAL DAMAGES
 (INCLUDING, BUT NOT LIMITED TO, PROCUREMENT OF SUBSTITUTE GOODS OR SERVICES;
 LOSS OF USE, DATA, OR PROFITS; OR BUSINESS INTERRUPTION) HOWEVER CAUSED AND
 ON ANY THEORY OF LIABILITY, WHETHER IN CONTRACT, STRICT LIABILITY, OR TORT
 (INCLUDING NEGLIGENCE OR OTHERWISE) ARISING IN ANY WAY OUT OF THE USE OF THIS
 SOFTWARE, EVEN IF ADVISED OF THE POSSIBILITY OF SUCH DAMAGE.
-->
<project xmlns="http://maven.apache.org/POM/4.0.0" xmlns:xsi="http://www.w3.org/2001/XMLSchema-instance"
         xsi:schemaLocation="http://maven.apache.org/POM/4.0.0 http://maven.apache.org/xsd/maven-4.0.0.xsd">
    <modelVersion>4.0.0</modelVersion>

    <parent>
        <groupId>net.runelite</groupId>
        <artifactId>runelite-parent</artifactId>
<<<<<<< HEAD
        <version>1.10.41-SNAPSHOT</version>
=======
        <version>1.10.43-SNAPSHOT</version>
>>>>>>> 6b6f796b
    </parent>

    <artifactId>jshell</artifactId>
    <name>RuneLite JShell</name>

    <dependencies>
        <dependency>
            <groupId>org.slf4j</groupId>
            <artifactId>slf4j-api</artifactId>
        </dependency>
        <dependency>
            <groupId>com.google.inject</groupId>
            <artifactId>guice</artifactId>
            <classifier>no_aop</classifier>
        </dependency>
        <dependency>
            <groupId>org.projectlombok</groupId>
            <artifactId>lombok</artifactId>
            <scope>provided</scope>
        </dependency>
        <dependency>
            <groupId>com.google.code.findbugs</groupId>
            <artifactId>jsr305</artifactId>
        </dependency>
        <dependency>
            <groupId>com.fifesoft</groupId>
            <artifactId>rsyntaxtextarea</artifactId>
            <version>3.1.2</version>
        </dependency>
        <dependency>
            <groupId>com.fifesoft</groupId>
            <artifactId>autocomplete</artifactId>
            <version>3.1.1</version>
        </dependency>

        <dependency>
            <groupId>net.runelite</groupId>
            <artifactId>flatlaf-extras</artifactId>
            <version>${flatlaf.version}</version>
        </dependency>
    </dependencies>

    <build>
        <plugins>
            <plugin>
                <groupId>org.apache.maven.plugins</groupId>
                <artifactId>maven-compiler-plugin</artifactId>
                <configuration>
                    <release>11</release>
                </configuration>
            </plugin>
        </plugins>
    </build>
</project><|MERGE_RESOLUTION|>--- conflicted
+++ resolved
@@ -30,11 +30,7 @@
     <parent>
         <groupId>net.runelite</groupId>
         <artifactId>runelite-parent</artifactId>
-<<<<<<< HEAD
-        <version>1.10.41-SNAPSHOT</version>
-=======
-        <version>1.10.43-SNAPSHOT</version>
->>>>>>> 6b6f796b
+        <version>1.10.42-SNAPSHOT</version>
     </parent>
 
     <artifactId>jshell</artifactId>
