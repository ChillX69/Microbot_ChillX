--- conflicted
+++ resolved
@@ -30,11 +30,7 @@
     <parent>
         <groupId>net.runelite</groupId>
         <artifactId>runelite-parent</artifactId>
-<<<<<<< HEAD
-        <version>1.10.51-SNAPSHOT</version>
-=======
-        <version>1.11.1-SNAPSHOT</version>
->>>>>>> fac4dac5
+        <version>1.11.0-SNAPSHOT</version>
     </parent>
 
     <artifactId>jshell</artifactId>
