--- conflicted
+++ resolved
@@ -30,11 +30,7 @@
     <parent>
         <groupId>net.runelite</groupId>
         <artifactId>runelite-parent</artifactId>
-<<<<<<< HEAD
-        <version>1.10.34-SNAPSHOT</version>
-=======
-        <version>1.10.36-SNAPSHOT</version>
->>>>>>> cb48373d
+        <version>1.10.35-SNAPSHOT</version>
     </parent>
 
     <artifactId>jshell</artifactId>
