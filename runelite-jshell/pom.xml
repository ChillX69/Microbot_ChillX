--- conflicted
+++ resolved
@@ -30,11 +30,7 @@
     <parent>
         <groupId>net.runelite</groupId>
         <artifactId>runelite-parent</artifactId>
-<<<<<<< HEAD
-        <version>1.10.47-SNAPSHOT</version>
-=======
-        <version>1.10.49-SNAPSHOT</version>
->>>>>>> c2fd95b6
+        <version>1.10.48-SNAPSHOT</version>
     </parent>
 
     <artifactId>jshell</artifactId>
