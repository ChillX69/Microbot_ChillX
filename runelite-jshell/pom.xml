<?xml version="1.0" encoding="UTF-8"?>
<!--
 Copyright (c) 2016-2017, Adam <Adam@sigterm.info>
 All rights reserved.

 Redistribution and use in source and binary forms, with or without
 modification, are permitted provided that the following conditions are met:

 1. Redistributions of source code must retain the above copyright notice, this
    list of conditions and the following disclaimer.
 2. Redistributions in binary form must reproduce the above copyright notice,
    this list of conditions and the following disclaimer in the documentation
    and/or other materials provided with the distribution.

 THIS SOFTWARE IS PROVIDED BY THE COPYRIGHT HOLDERS AND CONTRIBUTORS "AS IS" AND
 ANY EXPRESS OR IMPLIED WARRANTIES, INCLUDING, BUT NOT LIMITED TO, THE IMPLIED
 WARRANTIES OF MERCHANTABILITY AND FITNESS FOR A PARTICULAR PURPOSE ARE
 DISCLAIMED. IN NO EVENT SHALL THE COPYRIGHT OWNER OR CONTRIBUTORS BE LIABLE FOR
 ANY DIRECT, INDIRECT, INCIDENTAL, SPECIAL, EXEMPLARY, OR CONSEQUENTIAL DAMAGES
 (INCLUDING, BUT NOT LIMITED TO, PROCUREMENT OF SUBSTITUTE GOODS OR SERVICES;
 LOSS OF USE, DATA, OR PROFITS; OR BUSINESS INTERRUPTION) HOWEVER CAUSED AND
 ON ANY THEORY OF LIABILITY, WHETHER IN CONTRACT, STRICT LIABILITY, OR TORT
 (INCLUDING NEGLIGENCE OR OTHERWISE) ARISING IN ANY WAY OUT OF THE USE OF THIS
 SOFTWARE, EVEN IF ADVISED OF THE POSSIBILITY OF SUCH DAMAGE.
-->
<project xmlns="http://maven.apache.org/POM/4.0.0" xmlns:xsi="http://www.w3.org/2001/XMLSchema-instance"
         xsi:schemaLocation="http://maven.apache.org/POM/4.0.0 http://maven.apache.org/xsd/maven-4.0.0.xsd">
    <modelVersion>4.0.0</modelVersion>

    <parent>
        <groupId>net.runelite</groupId>
        <artifactId>runelite-parent</artifactId>
<<<<<<< HEAD
        <version>1.10.45-SNAPSHOT</version>
=======
        <version>1.10.47-SNAPSHOT</version>
>>>>>>> fc29d39a
    </parent>

    <artifactId>jshell</artifactId>
    <name>RuneLite JShell</name>

    <dependencies>
        <dependency>
            <groupId>org.slf4j</groupId>
            <artifactId>slf4j-api</artifactId>
        </dependency>
        <dependency>
            <groupId>com.google.inject</groupId>
            <artifactId>guice</artifactId>
            <classifier>no_aop</classifier>
        </dependency>
        <dependency>
            <groupId>org.projectlombok</groupId>
            <artifactId>lombok</artifactId>
            <scope>provided</scope>
        </dependency>
        <dependency>
            <groupId>com.google.code.findbugs</groupId>
            <artifactId>jsr305</artifactId>
        </dependency>
        <dependency>
            <groupId>com.fifesoft</groupId>
            <artifactId>rsyntaxtextarea</artifactId>
            <version>3.1.2</version>
        </dependency>
        <dependency>
            <groupId>com.fifesoft</groupId>
            <artifactId>autocomplete</artifactId>
            <version>3.1.1</version>
        </dependency>

        <dependency>
            <groupId>net.runelite</groupId>
            <artifactId>flatlaf-extras</artifactId>
            <version>${flatlaf.version}</version>
        </dependency>
    </dependencies>

    <build>
        <plugins>
            <plugin>
                <groupId>org.apache.maven.plugins</groupId>
                <artifactId>maven-compiler-plugin</artifactId>
                <configuration>
                    <release>11</release>
                </configuration>
            </plugin>
        </plugins>
    </build>
</project><|MERGE_RESOLUTION|>--- conflicted
+++ resolved
@@ -30,11 +30,7 @@
     <parent>
         <groupId>net.runelite</groupId>
         <artifactId>runelite-parent</artifactId>
-<<<<<<< HEAD
-        <version>1.10.45-SNAPSHOT</version>
-=======
-        <version>1.10.47-SNAPSHOT</version>
->>>>>>> fc29d39a
+        <version>1.10.46-SNAPSHOT</version>
     </parent>
 
     <artifactId>jshell</artifactId>
