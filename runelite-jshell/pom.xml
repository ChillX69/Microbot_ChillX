--- conflicted
+++ resolved
@@ -30,11 +30,7 @@
     <parent>
         <groupId>net.runelite</groupId>
         <artifactId>runelite-parent</artifactId>
-<<<<<<< HEAD
-        <version>1.10.28-SNAPSHOT</version>
-=======
-        <version>1.10.31-SNAPSHOT</version>
->>>>>>> af66cfe2
+        <version>1.10.30-SNAPSHOT</version>
     </parent>
 
     <artifactId>jshell</artifactId>
