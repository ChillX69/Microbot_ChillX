<?xml version="1.0" encoding="UTF-8"?>
<!--
 Copyright (c) 2016-2017, Adam <Adam@sigterm.info>
 All rights reserved.

 Redistribution and use in source and binary forms, with or without
 modification, are permitted provided that the following conditions are met:

 1. Redistributions of source code must retain the above copyright notice, this
    list of conditions and the following disclaimer.
 2. Redistributions in binary form must reproduce the above copyright notice,
    this list of conditions and the following disclaimer in the documentation
    and/or other materials provided with the distribution.

 THIS SOFTWARE IS PROVIDED BY THE COPYRIGHT HOLDERS AND CONTRIBUTORS "AS IS" AND
 ANY EXPRESS OR IMPLIED WARRANTIES, INCLUDING, BUT NOT LIMITED TO, THE IMPLIED
 WARRANTIES OF MERCHANTABILITY AND FITNESS FOR A PARTICULAR PURPOSE ARE
 DISCLAIMED. IN NO EVENT SHALL THE COPYRIGHT OWNER OR CONTRIBUTORS BE LIABLE FOR
 ANY DIRECT, INDIRECT, INCIDENTAL, SPECIAL, EXEMPLARY, OR CONSEQUENTIAL DAMAGES
 (INCLUDING, BUT NOT LIMITED TO, PROCUREMENT OF SUBSTITUTE GOODS OR SERVICES;
 LOSS OF USE, DATA, OR PROFITS; OR BUSINESS INTERRUPTION) HOWEVER CAUSED AND
 ON ANY THEORY OF LIABILITY, WHETHER IN CONTRACT, STRICT LIABILITY, OR TORT
 (INCLUDING NEGLIGENCE OR OTHERWISE) ARISING IN ANY WAY OUT OF THE USE OF THIS
 SOFTWARE, EVEN IF ADVISED OF THE POSSIBILITY OF SUCH DAMAGE.
-->
<project xmlns="http://maven.apache.org/POM/4.0.0" xmlns:xsi="http://www.w3.org/2001/XMLSchema-instance"
         xsi:schemaLocation="http://maven.apache.org/POM/4.0.0 http://maven.apache.org/xsd/maven-4.0.0.xsd">
    <modelVersion>4.0.0</modelVersion>

    <parent>
        <groupId>net.runelite</groupId>
        <artifactId>runelite-parent</artifactId>
<<<<<<< HEAD
        <version>1.11.1-SNAPSHOT</version>
=======
        <version>1.11.3-SNAPSHOT</version>
>>>>>>> 79138a44
    </parent>

    <artifactId>jshell</artifactId>
    <name>RuneLite JShell</name>

    <dependencies>
        <dependency>
            <groupId>org.slf4j</groupId>
            <artifactId>slf4j-api</artifactId>
        </dependency>
        <dependency>
            <groupId>com.google.inject</groupId>
            <artifactId>guice</artifactId>
            <classifier>no_aop</classifier>
        </dependency>
        <dependency>
            <groupId>org.projectlombok</groupId>
            <artifactId>lombok</artifactId>
            <scope>provided</scope>
        </dependency>
        <dependency>
            <groupId>com.google.code.findbugs</groupId>
            <artifactId>jsr305</artifactId>
        </dependency>
        <dependency>
            <groupId>com.fifesoft</groupId>
            <artifactId>rsyntaxtextarea</artifactId>
            <version>3.1.2</version>
        </dependency>
        <dependency>
            <groupId>com.fifesoft</groupId>
            <artifactId>autocomplete</artifactId>
            <version>3.1.1</version>
        </dependency>

        <dependency>
            <groupId>net.runelite</groupId>
            <artifactId>flatlaf-extras</artifactId>
            <version>${flatlaf.version}</version>
        </dependency>
    </dependencies>

    <build>
        <plugins>
            <plugin>
                <groupId>org.apache.maven.plugins</groupId>
                <artifactId>maven-compiler-plugin</artifactId>
                <configuration>
                    <release>11</release>
                </configuration>
            </plugin>
        </plugins>
    </build>
</project><|MERGE_RESOLUTION|>--- conflicted
+++ resolved
@@ -30,11 +30,7 @@
     <parent>
         <groupId>net.runelite</groupId>
         <artifactId>runelite-parent</artifactId>
-<<<<<<< HEAD
-        <version>1.11.1-SNAPSHOT</version>
-=======
-        <version>1.11.3-SNAPSHOT</version>
->>>>>>> 79138a44
+        <version>1.11.2-SNAPSHOT</version>
     </parent>
 
     <artifactId>jshell</artifactId>
