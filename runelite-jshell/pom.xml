<?xml version="1.0" encoding="UTF-8"?>
<!--
 Copyright (c) 2016-2017, Adam <Adam@sigterm.info>
 All rights reserved.

 Redistribution and use in source and binary forms, with or without
 modification, are permitted provided that the following conditions are met:

 1. Redistributions of source code must retain the above copyright notice, this
    list of conditions and the following disclaimer.
 2. Redistributions in binary form must reproduce the above copyright notice,
    this list of conditions and the following disclaimer in the documentation
    and/or other materials provided with the distribution.

 THIS SOFTWARE IS PROVIDED BY THE COPYRIGHT HOLDERS AND CONTRIBUTORS "AS IS" AND
 ANY EXPRESS OR IMPLIED WARRANTIES, INCLUDING, BUT NOT LIMITED TO, THE IMPLIED
 WARRANTIES OF MERCHANTABILITY AND FITNESS FOR A PARTICULAR PURPOSE ARE
 DISCLAIMED. IN NO EVENT SHALL THE COPYRIGHT OWNER OR CONTRIBUTORS BE LIABLE FOR
 ANY DIRECT, INDIRECT, INCIDENTAL, SPECIAL, EXEMPLARY, OR CONSEQUENTIAL DAMAGES
 (INCLUDING, BUT NOT LIMITED TO, PROCUREMENT OF SUBSTITUTE GOODS OR SERVICES;
 LOSS OF USE, DATA, OR PROFITS; OR BUSINESS INTERRUPTION) HOWEVER CAUSED AND
 ON ANY THEORY OF LIABILITY, WHETHER IN CONTRACT, STRICT LIABILITY, OR TORT
 (INCLUDING NEGLIGENCE OR OTHERWISE) ARISING IN ANY WAY OUT OF THE USE OF THIS
 SOFTWARE, EVEN IF ADVISED OF THE POSSIBILITY OF SUCH DAMAGE.
-->
<project xmlns="http://maven.apache.org/POM/4.0.0" xmlns:xsi="http://www.w3.org/2001/XMLSchema-instance"
         xsi:schemaLocation="http://maven.apache.org/POM/4.0.0 http://maven.apache.org/xsd/maven-4.0.0.xsd">
    <modelVersion>4.0.0</modelVersion>

    <parent>
        <groupId>net.runelite</groupId>
        <artifactId>runelite-parent</artifactId>
<<<<<<< HEAD
        <version>1.11.9.1</version>
=======
        <version>1.11.11-SNAPSHOT</version>
>>>>>>> c7c6441d
    </parent>

    <artifactId>jshell</artifactId>
    <name>RuneLite JShell</name>

    <dependencies>
        <dependency>
            <groupId>org.slf4j</groupId>
            <artifactId>slf4j-api</artifactId>
        </dependency>
        <dependency>
            <groupId>com.google.inject</groupId>
            <artifactId>guice</artifactId>
            <classifier>no_aop</classifier>
        </dependency>
        <dependency>
            <groupId>org.projectlombok</groupId>
            <artifactId>lombok</artifactId>
            <scope>provided</scope>
        </dependency>
        <dependency>
            <groupId>com.google.code.findbugs</groupId>
            <artifactId>jsr305</artifactId>
        </dependency>
        <dependency>
            <groupId>com.fifesoft</groupId>
            <artifactId>rsyntaxtextarea</artifactId>
            <version>3.1.2</version>
        </dependency>
        <dependency>
            <groupId>com.fifesoft</groupId>
            <artifactId>autocomplete</artifactId>
            <version>3.1.1</version>
        </dependency>

        <dependency>
            <groupId>net.runelite</groupId>
            <artifactId>flatlaf-extras</artifactId>
            <version>${flatlaf.version}</version>
        </dependency>
    </dependencies>

    <build>
        <plugins>
            <plugin>
                <groupId>org.apache.maven.plugins</groupId>
                <artifactId>maven-compiler-plugin</artifactId>
                <configuration>
                    <release>11</release>
                </configuration>
            </plugin>
        </plugins>
    </build>
</project><|MERGE_RESOLUTION|>--- conflicted
+++ resolved
@@ -30,11 +30,7 @@
     <parent>
         <groupId>net.runelite</groupId>
         <artifactId>runelite-parent</artifactId>
-<<<<<<< HEAD
-        <version>1.11.9.1</version>
-=======
-        <version>1.11.11-SNAPSHOT</version>
->>>>>>> c7c6441d
+        <version>1.11.10-SNAPSHOT</version>
     </parent>
 
     <artifactId>jshell</artifactId>
